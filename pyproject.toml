--- conflicted
+++ resolved
@@ -1,10 +1,6 @@
 [tool.poetry]
 name = "dcicutils"
-<<<<<<< HEAD
-version = "7.8.0.2b2"  # to become "7.8.1"
-=======
-version = "7.9.0.1b2"  # to become "7.10.0"
->>>>>>> 56f702aa
+version = "7.10.0.1b1"  # TODO: To become "7.10.0"
 description = "Utility package for interacting with the 4DN Data Portal and other 4DN resources"
 authors = ["4DN-DCIC Team <support@4dnucleome.org>"]
 license = "MIT"
