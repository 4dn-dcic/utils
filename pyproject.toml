--- conflicted
+++ resolved
@@ -1,10 +1,6 @@
 [tool.poetry]
 name = "dcicutils"
-<<<<<<< HEAD
-version = "7.4.2.3b14"  # to become 7.5.0
-=======
-version = "7.4.3"
->>>>>>> b5628a96
+version = "7.4.3.3b14"  # to become 7.5.0
 description = "Utility package for interacting with the 4DN Data Portal and other 4DN resources"
 authors = ["4DN-DCIC Team <support@4dnucleome.org>"]
 license = "MIT"
