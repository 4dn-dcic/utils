[tool.poetry]
name = "dcicutils"
<<<<<<< HEAD
version = "3.15.0.3b57"  # originally based on 3.6.0, but merges 3.15.0, eventually to be "4.0.0"
=======
version = "3.16.0"
>>>>>>> 01a0e3b9
description = "Utility package for interacting with the 4DN Data Portal and other 4DN resources"
authors = ["4DN-DCIC Team <support@4dnucleome.org>"]
license = "MIT"
readme = "README.rst"
homepage = "https://github.com/4dn-dcic/utils"
repository = "https://github.com/4dn-dcic/utils"
packages = [
  { include="dcicutils", from="." }
]
classifiers = [
    # How mature is this project? Common values are
    #   3 - Alpha
    #   4 - Beta
    #   5 - Production/Stable
    'Development Status :: 4 - Beta',

    # Indicate who your project is intended for
    'Intended Audience :: Developers',
    'Intended Audience :: Science/Research',

    # Pick your license as you wish (should match "license" above)
    'License :: OSI Approved :: MIT License',

    # Relevant topics
    'Topic :: Database :: Database Engines/Servers',

    # Specify the Python versions you support here. In particular, ensure
    # that you indicate whether you support Python 2, Python 3 or both.
    'Programming Language :: Python :: 3',
    'Programming Language :: Python :: 3.6',
    'Programming Language :: Python :: 3.7',
    'Programming Language :: Python :: 3.8',
    'Programming Language :: Python :: 3.9',
]

[tool.poetry.dependencies]
python = ">=3.6.1,<3.10"
boto3 = "^1.17.39"
botocore = "^1.20.39"
# The DCIC portals (cgap-portal and fourfront) are very particular about which ElasticSearch version.
# This value is intentionally pinned and must not be changed casually.
elasticsearch = "6.8.1"
aws-requests-auth = ">=0.4.2,<1"
docker = "^4.4.4"
gitpython = "^3.1.2"
pytz = ">=2020.4"
requests = "^2.21.0"
rfc3986 = "^1.4.0"
structlog = "^19.2.0"
toml = ">=0.10.1,<1"
typing-extensions = ">=3.8"  # Fourfront uses 3.8
urllib3 = "^1.26.6"
webtest = "^2.0.34"

[tool.poetry.dev-dependencies]
botocore-stubs = "1.21.22"
boto3-stubs = "1.18.23"
coverage = ">=5.3.1"
coveralls = ">=3.3.1"
flake8 = ">=3.9.2"
flaky = ">=3.7.0"
pytest = ">=4.5.0"
pytest-cov = ">=2.7.1"
pytest-mock = ">=1.11.0"
pytest-runner = ">=5.1"


[build-system]
requires = ["poetry>=0.12"]
build-backend = "poetry.masonry.api"<|MERGE_RESOLUTION|>--- conflicted
+++ resolved
@@ -1,10 +1,6 @@
 [tool.poetry]
 name = "dcicutils"
-<<<<<<< HEAD
-version = "3.15.0.3b57"  # originally based on 3.6.0, but merges 3.15.0, eventually to be "4.0.0"
-=======
-version = "3.16.0"
->>>>>>> 01a0e3b9
+version = "3.16.0.3b58"  # originally based on 3.6.0, but merges 3.16.0, eventually to be "4.0.0"
 description = "Utility package for interacting with the 4DN Data Portal and other 4DN resources"
 authors = ["4DN-DCIC Team <support@4dnucleome.org>"]
 license = "MIT"
