--- conflicted
+++ resolved
@@ -1,10 +1,6 @@
 [tool.poetry]
 name = "dcicutils"
-<<<<<<< HEAD
-version = "7.11.0.1b4"
-=======
-version = "7.12.0"
->>>>>>> 0066b660
+version = "7.12.0.1b4"  # to become 7.13.0
 description = "Utility package for interacting with the 4DN Data Portal and other 4DN resources"
 authors = ["4DN-DCIC Team <support@4dnucleome.org>"]
 license = "MIT"
