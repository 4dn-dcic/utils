[tool.poetry]
name = "dcicutils"
<<<<<<< HEAD
version = "5.0.0.1b0"
=======
version = "5.1.0"
>>>>>>> a0afa262
description = "Utility package for interacting with the 4DN Data Portal and other 4DN resources"
authors = ["4DN-DCIC Team <support@4dnucleome.org>"]
license = "MIT"
readme = "README.rst"
homepage = "https://github.com/4dn-dcic/utils"
repository = "https://github.com/4dn-dcic/utils"
packages = [
  { include="dcicutils", from="." }
]
classifiers = [
    # How mature is this project? Common values are
    #   3 - Alpha
    #   4 - Beta
    #   5 - Production/Stable
    'Development Status :: 4 - Beta',

    # Indicate who your project is intended for
    'Intended Audience :: Developers',
    'Intended Audience :: Science/Research',

    # Pick your license as you wish (should match "license" above)
    'License :: OSI Approved :: MIT License',

    # Relevant topics
    'Topic :: Database :: Database Engines/Servers',

    # Specify the Python versions you support here. In particular, ensure
    # that you indicate whether you support Python 2, Python 3 or both.
    'Programming Language :: Python :: 3',
    'Programming Language :: Python :: 3.7',
    'Programming Language :: Python :: 3.8',
    'Programming Language :: Python :: 3.9',
]


[tool.poetry.dependencies]
python = ">=3.7,<3.10"
boto3 = "^1.17.39"
botocore = "^1.20.39"
# The DCIC portals (cgap-portal and fourfront) are very particular about which ElasticSearch version.
# This value is intentionally pinned and must not be changed casually.
elasticsearch = "^7.0.0"
aws-requests-auth = ">=0.4.2,<1"
docker = "^4.4.4"
gitpython = "^3.1.2"
pytz = ">=2020.4"
PyYAML = ">=5.1,<5.5"
requests = "^2.21.0"
rfc3986 = "^1.4.0"
structlog = "^19.2.0"
toml = ">=0.10.1,<1"
typing-extensions = ">=3.8"  # Fourfront uses 3.8
urllib3 = "^1.26.6"
webtest = "^2.0.34"


[tool.poetry.dev-dependencies]
botocore-stubs = "1.21.22"
boto3-stubs = "1.18.23"
coverage = ">=5.3.1"
coveralls = ">=3.3.1"
flake8 = ">=3.9.2"
flaky = ">=3.7.0"
pytest = ">=4.5.0"
pytest-cov = ">=2.7.1"
pytest-mock = ">=1.11.0"
pytest-runner = ">=5.1"


[tool.pytest.ini_options]
filterwarnings = [
    "ignore::DeprecationWarning: distutils Version classes are deprecated. Use packaging.version instead.",
]
markers = [
  "working: test should work",
  "integrated: an integration test",
  "integratedx: an excludable integration test, redundantly testing functionality also covered by a unit test",
  "unit: a proper unit test",
  "file_operation: a test that utilizes files",
  "beanstalk_failure: an obsolete beanstalk-related test that needs fixing",
  "direct_es_query: a test of direct ES _search that is disabled for now and needs to move inside the firewall",
  "stg_or_prd_testing_needs_repair: some or all of a test that was failing on stg/prd has been temporarily disabled",
  "recordable: uses recording technology so that if RECORDING_ENABLED=TRUE, a new test recording is made",
]
norecursedirs = ["*env", "site-packages", ".cache", ".git", ".idea", "*.egg-info"]
# We don't use pytest-pep8, but if we ever did, its pep8xxx options could be specified here, as in:
# pep8maxlinelength = 120
testpaths = ["test"]


[build-system]
requires = ["poetry_core>=1.0.0"]
build-backend = "poetry.core.masonry.api"<|MERGE_RESOLUTION|>--- conflicted
+++ resolved
@@ -1,10 +1,6 @@
 [tool.poetry]
 name = "dcicutils"
-<<<<<<< HEAD
-version = "5.0.0.1b0"
-=======
-version = "5.1.0"
->>>>>>> a0afa262
+version = "5.0.0.1b1"
 description = "Utility package for interacting with the 4DN Data Portal and other 4DN resources"
 authors = ["4DN-DCIC Team <support@4dnucleome.org>"]
 license = "MIT"
