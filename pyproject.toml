[tool.poetry]
name = "dcicutils"
version = "0.16.0"
description = "Utility package for interacting with the 4DN Data Portal and other 4DN resources"
authors = ["4DN-DCIC Team <support@4dnucleome.org>"]
license = "MIT"
readme = "README.rst"
homepage = "https://github.com/4dn-dcic/utils"
repository = "https://github.com/4dn-dcic/utils"
packages = [
  { include="dcicutils", from="." }
]
include = [
  "nosuchfile"
]

[tool.poetry.dependencies]
<<<<<<< HEAD
python = "^3.4"
boto3 = "1.10.46"
botocore = "1.13.46"
elasticsearch = "6.4.0"
aws-requests-auth = "0.4.2"
=======
python = ">=3.4,<3.7"
boto3 = "^1.10.46"
botocore = "^1.13.46"
# TODO: elasticsearch is on version 7. -kmp 15-Feb-2020
elasticsearch = "^5.5.3"
aws-requests-auth = ">=0.4.2,<1"
>>>>>>> 53e1a8cf
urllib3 = "^1.24.3"
structlog = "^19.2.0"
requests = "^2.21.0"

[tool.poetry.dev-dependencies]
pytest = ">=4.5.0"
pytest-cov = ">=2.7.1"
pytest-mock = ">=1.10.4"
pytest-runner = ">=5.1"
flaky = ">=3.6.1"
flake8 = ">=3.7.8"
coverage = ">=4.5.4"

[build-system]
requires = ["poetry>=0.12"]
build-backend = "poetry.masonry.api"<|MERGE_RESOLUTION|>--- conflicted
+++ resolved
@@ -1,6 +1,6 @@
 [tool.poetry]
 name = "dcicutils"
-version = "0.16.0"
+version = "0.17.0b0"
 description = "Utility package for interacting with the 4DN Data Portal and other 4DN resources"
 authors = ["4DN-DCIC Team <support@4dnucleome.org>"]
 license = "MIT"
@@ -15,20 +15,12 @@
 ]
 
 [tool.poetry.dependencies]
-<<<<<<< HEAD
-python = "^3.4"
-boto3 = "1.10.46"
-botocore = "1.13.46"
-elasticsearch = "6.4.0"
-aws-requests-auth = "0.4.2"
-=======
 python = ">=3.4,<3.7"
 boto3 = "^1.10.46"
 botocore = "^1.13.46"
 # TODO: elasticsearch is on version 7. -kmp 15-Feb-2020
-elasticsearch = "^5.5.3"
+elasticsearch = "6.4.0"
 aws-requests-auth = ">=0.4.2,<1"
->>>>>>> 53e1a8cf
 urllib3 = "^1.24.3"
 structlog = "^19.2.0"
 requests = "^2.21.0"
