--- conflicted
+++ resolved
@@ -1,10 +1,6 @@
 [tool.poetry]
 name = "dcicutils"
-<<<<<<< HEAD
-version = "7.9.0.1b5"  # to become "7.10.0"
-=======
-version = "7.10.0"
->>>>>>> c107e9db
+version = "7.10.0.1b6"  # to become "7.11.0"
 description = "Utility package for interacting with the 4DN Data Portal and other 4DN resources"
 authors = ["4DN-DCIC Team <support@4dnucleome.org>"]
 license = "MIT"
