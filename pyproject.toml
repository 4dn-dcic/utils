--- conflicted
+++ resolved
@@ -1,10 +1,6 @@
 [tool.poetry]
 name = "dcicutils"
-<<<<<<< HEAD
-version = "6.10.1.2b2"  # to be "7.0.0"
-=======
-version = "7.0.0"
->>>>>>> 04784f3c
+version = "7.0.0.1b3"  # to be "7.1.0"
 description = "Utility package for interacting with the 4DN Data Portal and other 4DN resources"
 authors = ["4DN-DCIC Team <support@4dnucleome.org>"]
 license = "MIT"
