[tool.poetry]
name = "dcicutils"
<<<<<<< HEAD
version = "5.0.0.1b1"
=======
version = "5.3.0"
>>>>>>> 84f24947
description = "Utility package for interacting with the 4DN Data Portal and other 4DN resources"
authors = ["4DN-DCIC Team <support@4dnucleome.org>"]
license = "MIT"
readme = "README.rst"
homepage = "https://github.com/4dn-dcic/utils"
repository = "https://github.com/4dn-dcic/utils"
packages = [
  { include="dcicutils", from="." }
]
classifiers = [
    # How mature is this project? Common values are
    #   3 - Alpha
    #   4 - Beta
    #   5 - Production/Stable
    'Development Status :: 4 - Beta',

    # Indicate who your project is intended for
    'Intended Audience :: Developers',
    'Intended Audience :: Science/Research',

    # Pick your license as you wish (should match "license" above)
    'License :: OSI Approved :: MIT License',

    # Relevant topics
    'Topic :: Database :: Database Engines/Servers',

    # Specify the Python versions you support here. In particular, ensure
    # that you indicate whether you support Python 2, Python 3 or both.
    'Programming Language :: Python :: 3',
    'Programming Language :: Python :: 3.7',
    'Programming Language :: Python :: 3.8',
    'Programming Language :: Python :: 3.9',
]


[tool.poetry.dependencies]
python = ">=3.7,<3.10"
boto3 = "^1.17.39"
botocore = "^1.20.39"
# The DCIC portals (cgap-portal and fourfront) are very particular about which ElasticSearch version.
# This value is intentionally pinned and must not be changed casually.
elasticsearch = "^7.0.0"
aws-requests-auth = ">=0.4.2,<1"
docker = "^4.4.4"
gitpython = "^3.1.2"
pytz = ">=2020.4"
PyYAML = ">=5.1,<5.5"
requests = "^2.21.0"
rfc3986 = "^1.4.0"
structlog = "^19.2.0"
toml = ">=0.10.1,<1"
typing-extensions = ">=3.8"  # Fourfront uses 3.8
urllib3 = "^1.26.6"
webtest = "^2.0.34"


[tool.poetry.dev-dependencies]
botocore-stubs = "1.21.22"
boto3-stubs = "1.18.23"
coverage = ">=5.3.1"
coveralls = ">=3.3.1"
flake8 = ">=3.9.2"
flaky = ">=3.7.0"
pytest = ">=4.5.0"
pytest-cov = ">=2.7.1"
pytest-mock = ">=1.11.0"
pytest-runner = ">=5.1"


[tool.pytest.ini_options]
filterwarnings = [
    "ignore::DeprecationWarning: distutils Version classes are deprecated. Use packaging.version instead.",
]
markers = [
  "working: test should work",
  "integrated: an integration test",
  "integratedx: an excludable integration test, redundantly testing functionality also covered by a unit test",
  "unit: a proper unit test",
  "file_operation: a test that utilizes files",
  "beanstalk_failure: an obsolete beanstalk-related test that needs fixing",
  "direct_es_query: a test of direct ES _search that is disabled for now and needs to move inside the firewall",
  "static: mark as a test that is testing the static form of code, not its runtime functionality",
  "stg_or_prd_testing_needs_repair: some or all of a test that was failing on stg/prd has been temporarily disabled",
  "recordable: uses recording technology so that if RECORDING_ENABLED=TRUE, a new test recording is made",
  "recorded: a test in which previously recorded values will be used in place of certain external callouts",
]
norecursedirs = ["*env", "site-packages", ".cache", ".git", ".idea", "*.egg-info"]
# We don't use pytest-pep8, but if we ever did, its pep8xxx options could be specified here, as in:
# pep8maxlinelength = 120
testpaths = ["test"]

[tool.coverage.report]
# https://coverage.readthedocs.io/en/latest/config.html
exclude_lines = [
  "if __name__ == .__main__.:",
  "pragma: no cover"
]

[build-system]
requires = ["poetry_core>=1.0.0"]
build-backend = "poetry.core.masonry.api"<|MERGE_RESOLUTION|>--- conflicted
+++ resolved
@@ -1,10 +1,6 @@
 [tool.poetry]
 name = "dcicutils"
-<<<<<<< HEAD
-version = "5.0.0.1b1"
-=======
-version = "5.3.0"
->>>>>>> 84f24947
+version = "6.0.0"
 description = "Utility package for interacting with the 4DN Data Portal and other 4DN resources"
 authors = ["4DN-DCIC Team <support@4dnucleome.org>"]
 license = "MIT"
@@ -46,7 +42,7 @@
 botocore = "^1.20.39"
 # The DCIC portals (cgap-portal and fourfront) are very particular about which ElasticSearch version.
 # This value is intentionally pinned and must not be changed casually.
-elasticsearch = "^7.0.0"
+elasticsearch = "7.13.4"
 aws-requests-auth = ">=0.4.2,<1"
 docker = "^4.4.4"
 gitpython = "^3.1.2"
