[tool.poetry]
name = "dcicutils"
<<<<<<< HEAD
version = "3.13.0.2b29"  # originally based on 3.6.0, but merges 3.13.0, eventually to be "4.0.0"
=======
version = "3.13.0.2b30"  # originally based on 3.6.0, but merges 3.13.0, eventually to be "4.0.0"
>>>>>>> 10dd56d2
description = "Utility package for interacting with the 4DN Data Portal and other 4DN resources"
authors = ["4DN-DCIC Team <support@4dnucleome.org>"]
license = "MIT"
readme = "README.rst"
homepage = "https://github.com/4dn-dcic/utils"
repository = "https://github.com/4dn-dcic/utils"
packages = [
  { include="dcicutils", from="." }
]
classifiers = [
    # How mature is this project? Common values are
    #   3 - Alpha
    #   4 - Beta
    #   5 - Production/Stable
    'Development Status :: 4 - Beta',

    # Indicate who your project is intended for
    'Intended Audience :: Developers',
    'Intended Audience :: Science/Research',

    # Pick your license as you wish (should match "license" above)
    'License :: OSI Approved :: MIT License',

    # Relevant topics
    'Topic :: Database :: Database Engines/Servers',

    # Specify the Python versions you support here. In particular, ensure
    # that you indicate whether you support Python 2, Python 3 or both.
    'Programming Language :: Python :: 3',
    'Programming Language :: Python :: 3.6',
    'Programming Language :: Python :: 3.7',
    'Programming Language :: Python :: 3.8',
    'Programming Language :: Python :: 3.9',
]

[tool.poetry.dependencies]
python = ">=3.6.1,<3.10"
boto3 = "^1.17.39"
botocore = "^1.20.39"
# The DCIC portals (cgap-portal and fourfront) are very particular about which ElasticSearch version.
# This value is intentionally pinned and must not be changed casually.
elasticsearch = "6.8.1"
aws-requests-auth = ">=0.4.2,<1"
docker = "^4.4.4"
gitpython = "^3.1.2"
pytz = ">=2020.4"
requests = "^2.21.0"
rfc3986 = "^1.4.0"
structlog = "^19.2.0"
toml = ">=0.10.1,<1"
typing-extensions = ">=3.8"  # Fourfront uses 3.8
urllib3 = "^1.26.6"
webtest = "^2.0.34"

[tool.poetry.dev-dependencies]
botocore-stubs = "1.21.22"
boto3-stubs = "1.18.23"
coverage = ">=5.3.1"
coveralls = ">=3.3.1"
flake8 = ">=3.9.2"
flaky = ">=3.7.0"
pytest = ">=4.5.0"
pytest-cov = ">=2.7.1"
pytest-mock = ">=1.11.0"
pytest-runner = ">=5.1"


[build-system]
requires = ["poetry>=0.12"]
build-backend = "poetry.masonry.api"<|MERGE_RESOLUTION|>--- conflicted
+++ resolved
@@ -1,10 +1,6 @@
 [tool.poetry]
 name = "dcicutils"
-<<<<<<< HEAD
-version = "3.13.0.2b29"  # originally based on 3.6.0, but merges 3.13.0, eventually to be "4.0.0"
-=======
-version = "3.13.0.2b30"  # originally based on 3.6.0, but merges 3.13.0, eventually to be "4.0.0"
->>>>>>> 10dd56d2
+version = "3.13.0.2b31"  # originally based on 3.6.0, but merges 3.13.0, eventually to be "4.0.0"
 description = "Utility package for interacting with the 4DN Data Portal and other 4DN resources"
 authors = ["4DN-DCIC Team <support@4dnucleome.org>"]
 license = "MIT"
