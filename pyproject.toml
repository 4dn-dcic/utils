[tool.poetry]
name = "dcicutils"
<<<<<<< HEAD
version = "3.13.0.2b33"  # originally based on 3.6.0, but merges 3.13.0, eventually to be "4.0.0"
=======
version = "3.13.1"
>>>>>>> c021bbcc
description = "Utility package for interacting with the 4DN Data Portal and other 4DN resources"
authors = ["4DN-DCIC Team <support@4dnucleome.org>"]
license = "MIT"
readme = "README.rst"
homepage = "https://github.com/4dn-dcic/utils"
repository = "https://github.com/4dn-dcic/utils"
packages = [
  { include="dcicutils", from="." }
]
classifiers = [
    # How mature is this project? Common values are
    #   3 - Alpha
    #   4 - Beta
    #   5 - Production/Stable
    'Development Status :: 4 - Beta',

    # Indicate who your project is intended for
    'Intended Audience :: Developers',
    'Intended Audience :: Science/Research',

    # Pick your license as you wish (should match "license" above)
    'License :: OSI Approved :: MIT License',

    # Relevant topics
    'Topic :: Database :: Database Engines/Servers',

    # Specify the Python versions you support here. In particular, ensure
    # that you indicate whether you support Python 2, Python 3 or both.
    'Programming Language :: Python :: 3',
    'Programming Language :: Python :: 3.6',
    'Programming Language :: Python :: 3.7',
    'Programming Language :: Python :: 3.8',
    'Programming Language :: Python :: 3.9',
]

[tool.poetry.dependencies]
python = ">=3.6.1,<3.10"
boto3 = "^1.17.39"
botocore = "^1.20.39"
# The DCIC portals (cgap-portal and fourfront) are very particular about which ElasticSearch version.
# This value is intentionally pinned and must not be changed casually.
elasticsearch = "6.8.1"
aws-requests-auth = ">=0.4.2,<1"
docker = "^4.4.4"
gitpython = "^3.1.2"
pytz = ">=2020.4"
requests = "^2.21.0"
rfc3986 = "^1.4.0"
structlog = "^19.2.0"
toml = ">=0.10.1,<1"
typing-extensions = ">=3.8"  # Fourfront uses 3.8
urllib3 = "^1.26.6"
webtest = "^2.0.34"

[tool.poetry.dev-dependencies]
botocore-stubs = "1.21.22"
boto3-stubs = "1.18.23"
coverage = ">=5.3.1"
coveralls = ">=3.3.1"
flake8 = ">=3.9.2"
flaky = ">=3.7.0"
pytest = ">=4.5.0"
pytest-cov = ">=2.7.1"
pytest-mock = ">=1.11.0"
pytest-runner = ">=5.1"


[build-system]
requires = ["poetry>=0.12"]
build-backend = "poetry.masonry.api"<|MERGE_RESOLUTION|>--- conflicted
+++ resolved
@@ -1,10 +1,6 @@
 [tool.poetry]
 name = "dcicutils"
-<<<<<<< HEAD
-version = "3.13.0.2b33"  # originally based on 3.6.0, but merges 3.13.0, eventually to be "4.0.0"
-=======
-version = "3.13.1"
->>>>>>> c021bbcc
+version = "3.13.1.2b33"  # originally based on 3.6.0, but merges 3.13.1, eventually to be "4.0.0"
 description = "Utility package for interacting with the 4DN Data Portal and other 4DN resources"
 authors = ["4DN-DCIC Team <support@4dnucleome.org>"]
 license = "MIT"
