--- conflicted
+++ resolved
@@ -1,10 +1,6 @@
 [tool.poetry]
 name = "dcicutils"
-<<<<<<< HEAD
-version = "1.18.1.1b1"  # expects to be 1.19.0
-=======
-version = "1.16.0.1b9"
->>>>>>> 070b8a3f
+version = "1.18.1.2b0"  # expects to be 1.19.0
 description = "Utility package for interacting with the 4DN Data Portal and other 4DN resources"
 authors = ["4DN-DCIC Team <support@4dnucleome.org>"]
 license = "MIT"
