--- conflicted
+++ resolved
@@ -1,10 +1,6 @@
 [tool.poetry]
 name = "dcicutils"
-<<<<<<< HEAD
-version = "6.7.1"
-=======
-version = "6.8.0"
->>>>>>> 8331ebf8
+version = "6.9.0"
 description = "Utility package for interacting with the 4DN Data Portal and other 4DN resources"
 authors = ["4DN-DCIC Team <support@4dnucleome.org>"]
 license = "MIT"
