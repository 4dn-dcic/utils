--- conflicted
+++ resolved
@@ -1,10 +1,6 @@
 [tool.poetry]
 name = "dcicutils"
-<<<<<<< HEAD
-version = "0.35.1.1b3"
-=======
-version = "0.37.1"
->>>>>>> 84ca601b
+version = "0.38.0"
 description = "Utility package for interacting with the 4DN Data Portal and other 4DN resources"
 authors = ["4DN-DCIC Team <support@4dnucleome.org>"]
 license = "MIT"
