[tool.poetry]
name = "dcicutils"
<<<<<<< HEAD
version = "0.32.3"
=======
version = "1.3.0"
>>>>>>> 0e9f919e
description = "Utility package for interacting with the 4DN Data Portal and other 4DN resources"
authors = ["4DN-DCIC Team <support@4dnucleome.org>"]
license = "MIT"
readme = "README.rst"
homepage = "https://github.com/4dn-dcic/utils"
repository = "https://github.com/4dn-dcic/utils"
packages = [
  { include="dcicutils", from="." }
]

[tool.poetry.dependencies]
python = ">=3.4,<3.8"
boto3 = "^1.10.46"
botocore = "^1.13.46"
# TODO: elasticsearch is on version 7. -kmp 15-Feb-2020
elasticsearch = "6.4.0"
aws-requests-auth = ">=0.4.2,<1"
urllib3 = "^1.24.3"
structlog = "^19.2.0"
requests = "^2.21.0"
toml = ">=0.10.0,<1"
webtest = "^2.0.34"
pytz = ">=2016.4"
gitpython = "^3.1.2"

[tool.poetry.dev-dependencies]
# PyCharm says boto3-stubs contains useful type hints
# This version will work in our Python 3.4 to Python 3.7 span:
boto3-stubs = "1.10.40.0"
pytest = ">=4.5.0"
pytest-cov = ">=2.7.1"
pytest-mock = ">=1.10.4"
pytest-runner = ">=5.1"
flaky = ">=3.6.1"
flake8 = ">=3.7.8"
coverage = ">=4.5.4"

[build-system]
requires = ["poetry>=0.12"]
build-backend = "poetry.masonry.api"<|MERGE_RESOLUTION|>--- conflicted
+++ resolved
@@ -1,10 +1,6 @@
 [tool.poetry]
 name = "dcicutils"
-<<<<<<< HEAD
-version = "0.32.3"
-=======
 version = "1.3.0"
->>>>>>> 0e9f919e
 description = "Utility package for interacting with the 4DN Data Portal and other 4DN resources"
 authors = ["4DN-DCIC Team <support@4dnucleome.org>"]
 license = "MIT"
