--- conflicted
+++ resolved
@@ -1,10 +1,6 @@
 [tool.poetry]
 name = "dcicutils"
-<<<<<<< HEAD
-version = "7.13.0.2-alpha.10"  # to become "8.0.0"
-=======
-version = "8.0.0"
->>>>>>> ab88729f
+version = "8.0.0.1-alpha.11"  # to become "8.1.0"
 description = "Utility package for interacting with the 4DN Data Portal and other 4DN resources"
 authors = ["4DN-DCIC Team <support@4dnucleome.org>"]
 license = "MIT"
@@ -57,10 +53,7 @@
 pyOpenSSL = "^23.1.1"
 PyJWT = "^2.6.0"
 pytz = ">=2020.4"
-<<<<<<< HEAD
 redis = "^4.5.1"
-=======
->>>>>>> ab88729f
 PyYAML = "^6.0.1"
 requests = "^2.21.0"
 rfc3986 = "^1.4.0"
