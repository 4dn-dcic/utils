--- conflicted
+++ resolved
@@ -1,12 +1,8 @@
 [tool.poetry]
 name = "dcicutils"
-<<<<<<< HEAD
-version = "0.10.1"
-=======
-version = "0.13.1"
->>>>>>> 628fbf14
+version = "0.13.2"
 description = "Utility package for interacting with the 4DN Data Portal and other 4DN resources"
-authors = ["William Ronchetti <william_ronchetti@hms.harvard.edu>"]
+authors = ["4DN-DCIC Team <support@4dnucleome.org>"]
 license = "MIT"
 readme = "README.rst"
 homepage = "https://github.com/4dn-dcic/utils"
