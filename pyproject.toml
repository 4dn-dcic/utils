--- conflicted
+++ resolved
@@ -1,10 +1,6 @@
 [tool.poetry]
 name = "dcicutils"
-<<<<<<< HEAD
-version = "1.11.1.1b2"
-=======
-version = "1.11.2"
->>>>>>> d28c16a5
+version = "1.11.1.1b3"
 description = "Utility package for interacting with the 4DN Data Portal and other 4DN resources"
 authors = ["4DN-DCIC Team <support@4dnucleome.org>"]
 license = "MIT"
