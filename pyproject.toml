--- conflicted
+++ resolved
@@ -1,10 +1,6 @@
 [tool.poetry]
 name = "dcicutils"
-<<<<<<< HEAD
-version = "7.13.0.1b10"  # to become "7.14.0"
-=======
-version = "7.12.0.2b10"  # TODO: To become 8.0.0
->>>>>>> 7aeecb25
+version = "7.13.0.2b10"  # to become "8.0.0"
 description = "Utility package for interacting with the 4DN Data Portal and other 4DN resources"
 authors = ["4DN-DCIC Team <support@4dnucleome.org>"]
 license = "MIT"
@@ -41,16 +37,9 @@
 
 
 [tool.poetry.dependencies]
-<<<<<<< HEAD
-python = ">=3.7,<3.10"
-
-boto3 = "^1.17.39"
-botocore = "^1.20.39"
-=======
 python = ">=3.8,<3.12"
 boto3 = "^1.28.57"
 botocore = "^1.31.57"
->>>>>>> 7aeecb25
 # The DCIC portals (cgap-portal and fourfront) are very particular about which ElasticSearch version.
 # This value is intentionally pinned and must not be changed casually.
 elasticsearch = "7.13.4"
@@ -64,12 +53,8 @@
 pyOpenSSL = "^23.1.1"
 PyJWT = "^2.6.0"
 pytz = ">=2020.4"
-<<<<<<< HEAD
-PyYAML = ">=5.1,<5.5"
 redis = "^4.5.1"
-=======
 PyYAML = "^6.0.1"
->>>>>>> 7aeecb25
 requests = "^2.21.0"
 rfc3986 = "^1.4.0"
 structlog = "^19.2.0"
