--- conflicted
+++ resolved
@@ -1,10 +1,6 @@
 [tool.poetry]
 name = "dcicutils"
-<<<<<<< HEAD
-version = "7.10.0.1b7"  # to become "7.11.0"
-=======
-version = "7.11.0"
->>>>>>> 989593de
+version = "7.11.0.1b8"  # to become "7.12.0"
 description = "Utility package for interacting with the 4DN Data Portal and other 4DN resources"
 authors = ["4DN-DCIC Team <support@4dnucleome.org>"]
 license = "MIT"
