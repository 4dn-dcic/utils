[tool.poetry]
name = "dcicutils"
<<<<<<< HEAD
version = "7.6.0.1b6"  # TODO: To become 7.6.0
=======
version = "7.7.0"
>>>>>>> 3f1b4554
description = "Utility package for interacting with the 4DN Data Portal and other 4DN resources"
authors = ["4DN-DCIC Team <support@4dnucleome.org>"]
license = "MIT"
readme = "README.rst"
homepage = "https://github.com/4dn-dcic/utils"
repository = "https://github.com/4dn-dcic/utils"
packages = [
  { include="dcicutils", from="." }
]
classifiers = [
    # How mature is this project? Common values are
    #   3 - Alpha
    #   4 - Beta
    #   5 - Production/Stable
    'Development Status :: 4 - Beta',

    # Indicate who your project is intended for
    'Intended Audience :: Developers',
    'Intended Audience :: Science/Research',

    # Pick your license as you wish (should match "license" above)
    'License :: OSI Approved :: MIT License',

    # Relevant topics
    'Topic :: Database :: Database Engines/Servers',

    # Specify the Python versions you support here.
    'Programming Language :: Python :: 3',
    'Programming Language :: Python :: 3.7',
    'Programming Language :: Python :: 3.8',
    'Programming Language :: Python :: 3.9',
]


[tool.poetry.dependencies]
python = ">=3.7,<3.10"
boto3 = "^1.17.39"
botocore = "^1.20.39"
# The DCIC portals (cgap-portal and fourfront) are very particular about which ElasticSearch version.
# This value is intentionally pinned and must not be changed casually.
elasticsearch = "7.13.4"
aws-requests-auth = ">=0.4.2,<1"
docker = "^4.4.4"
gitpython = "^3.1.2"
pytz = ">=2020.4"
PyYAML = ">=5.1,<5.5"
requests = "^2.21.0"
rfc3986 = "^1.4.0"
structlog = "^19.2.0"
toml = ">=0.10.1,<1"
typing-extensions = ">=3.8"  # Fourfront uses 3.8
urllib3 = "^1.26.6"
webtest = "^2.0.34"
opensearch-py = "^2.0.1"
redis = "^4.5.1"
pyOpenSSL = "^23.1.1"
PyJWT = "^2.6.0"
tqdm = "^4.65.0"


[tool.poetry.dev-dependencies]
botocore-stubs = "1.21.22"
boto3-stubs = "1.18.23"
coverage = ">=7.2.3"
# Loaded manually in GA workflow for coverage because a dependency on 2to3
# in its docopts dependency makes a problem for laoding it here in poetry. -kmp 7-Apr-2023
# coveralls = ">=3.3.1"
flake8 = ">=3.9.2"
flaky = ">=3.7.0"
<<<<<<< HEAD
localstack = "^2.1.0"
=======
pip-licenses = "^3.5.5"
>>>>>>> 3f1b4554
pytest = ">=4.5.0"
pytest-cov = ">=2.7.1"
pytest-mock = ">=1.11.0"
pytest-redis = "^2.0.0"
pytest-runner = ">=5.1"


[tool.poetry.scripts]
publish-to-pypi = "dcicutils.scripts.publish_to_pypi:main"
show-contributors = "dcicutils.contribution_scripts:show_contributors_main"

[tool.pytest.ini_options]
addopts = "--basetemp=/tmp/pytest"
redis_exec = "/usr/local/bin/redis-server"
filterwarnings = [
    # TODO: These next two are about use of the Version class:
    "ignore:distutils Version classes are deprecated. Use packaging.version instead.:DeprecationWarning",
    "ignore:Setuptools is replacing distutils.:UserWarning",
    # This is a pip-licenses problem (still present in 3.5.5):
    "ignore:pkg_resources is deprecated as an API:DeprecationWarning",
    "ignore:Boto3 will no longer support Python 3.7 starting December 13, 2023.*:",
]
markers = [
    "working: test should work",
    "integrated: an integration test",
    "integratedx: an excludable integration test, redundantly testing functionality also covered by a unit test",
    "unit: a proper unit test",
    "file_operation: a test that utilizes files",
    "beanstalk_failure: an obsolete beanstalk-related test that needs fixing",
    "direct_es_query: a test of direct ES _search that is disabled for now and needs to move inside the firewall",
    "static: mark as a test that is testing the static form of code, not its runtime functionality",
    "stg_or_prd_testing_needs_repair: some or all of a test that was failing on stg/prd has been temporarily disabled",
    "recordable: uses recording technology so that if RECORDING_ENABLED=TRUE, a new test recording is made",
    "recorded: a test in which previously recorded values will be used in place of certain external callouts",
]
norecursedirs = ["*env", "site-packages", ".cache", ".git", ".idea", "*.egg-info"]
# We don't use pytest-pep8, but if we ever did, its pep8xxx options could be specified here, as in:
# pep8maxlinelength = 120
testpaths = ["test"]

[tool.coverage.report]
# https://coverage.readthedocs.io/en/latest/config.html
exclude_lines = [
  "if __name__ == .__main__.:",
  "pragma: no cover"
]

[build-system]
requires = ["poetry_core>=1.0.0"]
build-backend = "poetry.core.masonry.api"<|MERGE_RESOLUTION|>--- conflicted
+++ resolved
@@ -1,10 +1,6 @@
 [tool.poetry]
 name = "dcicutils"
-<<<<<<< HEAD
-version = "7.6.0.1b6"  # TODO: To become 7.6.0
-=======
-version = "7.7.0"
->>>>>>> 3f1b4554
+version = "7.7.0.1b1"  # TODO: To become 7.8.0
 description = "Utility package for interacting with the 4DN Data Portal and other 4DN resources"
 authors = ["4DN-DCIC Team <support@4dnucleome.org>"]
 license = "MIT"
@@ -74,11 +70,8 @@
 # coveralls = ">=3.3.1"
 flake8 = ">=3.9.2"
 flaky = ">=3.7.0"
-<<<<<<< HEAD
 localstack = "^2.1.0"
-=======
 pip-licenses = "^3.5.5"
->>>>>>> 3f1b4554
 pytest = ">=4.5.0"
 pytest-cov = ">=2.7.1"
 pytest-mock = ">=1.11.0"
