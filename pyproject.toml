--- conflicted
+++ resolved
@@ -1,10 +1,6 @@
 [tool.poetry]
 name = "dcicutils"
-<<<<<<< HEAD
-version = "1.16.0.1b3"
-=======
-version = "1.18.0"
->>>>>>> 2d492f00
+version = "1.16.0.1b5"
 description = "Utility package for interacting with the 4DN Data Portal and other 4DN resources"
 authors = ["4DN-DCIC Team <support@4dnucleome.org>"]
 license = "MIT"
