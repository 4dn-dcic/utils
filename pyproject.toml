--- conflicted
+++ resolved
@@ -1,10 +1,6 @@
 [tool.poetry]
 name = "dcicutils"
-<<<<<<< HEAD
-version = "1.16.0.1b8"
-=======
-version = "1.18.1.1b0"  # expects to be 1.19.0
->>>>>>> 1772bd6a
+version = "1.18.1.1b1"  # expects to be 1.19.0
 description = "Utility package for interacting with the 4DN Data Portal and other 4DN resources"
 authors = ["4DN-DCIC Team <support@4dnucleome.org>"]
 license = "MIT"
