[tool.poetry]
name = "dcicutils"
<<<<<<< HEAD
version = "7.11.0.1b9"  # to become "7.12.0"
=======
version = "7.13.0"
>>>>>>> 6aad0b44
description = "Utility package for interacting with the 4DN Data Portal and other 4DN resources"
authors = ["4DN-DCIC Team <support@4dnucleome.org>"]
license = "MIT"
readme = "README.rst"
homepage = "https://github.com/4dn-dcic/utils"
repository = "https://github.com/4dn-dcic/utils"
packages = [
  { include="dcicutils", from="." }
]
classifiers = [
    # How mature is this project? Common values are
    #   3 - Alpha
    #   4 - Beta
    #   5 - Production/Stable
    'Development Status :: 4 - Beta',

    # Indicate who your project is intended for
    'Intended Audience :: Developers',
    'Intended Audience :: Science/Research',

    # Pick your license as you wish (should match "license" above)
    'License :: OSI Approved :: MIT License',

    # Relevant topics
    'Topic :: Database :: Database Engines/Servers',

    # Specify the Python versions you support here.
    'Programming Language :: Python :: 3',
    'Programming Language :: Python :: 3.7',
    'Programming Language :: Python :: 3.8',
    'Programming Language :: Python :: 3.9',
]


[tool.poetry.dependencies]
python = ">=3.7,<3.10"

boto3 = "^1.17.39"
botocore = "^1.20.39"
# The DCIC portals (cgap-portal and fourfront) are very particular about which ElasticSearch version.
# This value is intentionally pinned and must not be changed casually.
elasticsearch = "7.13.4"
aws-requests-auth = ">=0.4.2,<1"
chardet = "^5.2.0"
docker = "^4.4.4"
gitpython = "^3.1.2"
<<<<<<< HEAD
openpyxl = "^3.1.2"
opensearch-py = "^2.0.1"
pyOpenSSL = "^23.1.1"
PyJWT = "^2.6.0"
=======
jsonc-parser = "^1.1.5"
>>>>>>> 6aad0b44
pytz = ">=2020.4"
PyYAML = ">=5.1,<5.5"
redis = "^4.5.1"
requests = "^2.21.0"
rfc3986 = "^1.4.0"
structlog = "^19.2.0"
toml = ">=0.10.1,<1"
tqdm = "^4.65.0"
typing-extensions = ">=3.8"  # Fourfront uses 3.8
urllib3 = "^1.26.6"
webtest = "^2.0.34"


[tool.poetry.dev-dependencies]
botocore-stubs = "1.21.22"
boto3-stubs = "1.18.23"
coverage = ">=7.2.3"
# Loaded manually in GA workflow for coverage because a dependency on 2to3
# in its docopts dependency makes a problem for laoding it here in poetry. -kmp 7-Apr-2023
# coveralls = ">=3.3.1"
flake8 = ">=3.9.2"
flaky = ">=3.7.0"
pip-licenses = "^3.5.5"
pytest = ">=4.5.0"
pytest-cov = ">=2.7.1"
pytest-mock = ">=1.11.0"
pytest-redis = "^2.0.0"
pytest-runner = ">=5.1"


[tool.poetry.scripts]
publish-to-pypi = "dcicutils.scripts.publish_to_pypi:main"
show-contributors = "dcicutils.contribution_scripts:show_contributors_main"
run-license-checker = "dcicutils.scripts.run_license_checker:main"


[tool.pytest.ini_options]
addopts = "--basetemp=/tmp/pytest"
redis_exec = "/usr/local/bin/redis-server"
filterwarnings = [
    # TODO: These next two are about use of the Version class:
    "ignore:distutils Version classes are deprecated. Use packaging.version instead.:DeprecationWarning",
    "ignore:Setuptools is replacing distutils.:UserWarning",
    # This is a pip-licenses problem (still present in 3.5.5):
    "ignore:pkg_resources is deprecated as an API:DeprecationWarning",
    "ignore:Boto3 will no longer support Python 3.7 starting December 13, 2023.*:",
]
markers = [
    "working: test should work",
    "integrated: an integration test",
    "integratedx: an excludable integration test, redundantly testing functionality also covered by a unit test",
    "unit: a proper unit test",
    "file_operation: a test that utilizes files",
    "beanstalk_failure: an obsolete beanstalk-related test that needs fixing",
    "direct_es_query: a test of direct ES _search that is disabled for now and needs to move inside the firewall",
    "static: mark as a test that is testing the static form of code, not its runtime functionality",
    "stg_or_prd_testing_needs_repair: some or all of a test that was failing on stg/prd has been temporarily disabled",
    "recordable: uses recording technology so that if RECORDING_ENABLED=TRUE, a new test recording is made",
    "recorded: a test in which previously recorded values will be used in place of certain external callouts",
]
norecursedirs = ["*env", "site-packages", ".cache", ".git", ".idea", "*.egg-info"]
# We don't use pytest-pep8, but if we ever did, its pep8xxx options could be specified here, as in:
# pep8maxlinelength = 120
testpaths = ["test"]

[tool.coverage.report]
# https://coverage.readthedocs.io/en/latest/config.html
exclude_lines = [
  "if __name__ == .__main__.:",
  "pragma: no cover"
]

[build-system]
requires = ["poetry_core>=1.0.0"]
build-backend = "poetry.core.masonry.api"<|MERGE_RESOLUTION|>--- conflicted
+++ resolved
@@ -1,10 +1,6 @@
 [tool.poetry]
 name = "dcicutils"
-<<<<<<< HEAD
-version = "7.11.0.1b9"  # to become "7.12.0"
-=======
-version = "7.13.0"
->>>>>>> 6aad0b44
+version = "7.13.0.1b10"  # to become "7.14.0"
 description = "Utility package for interacting with the 4DN Data Portal and other 4DN resources"
 authors = ["4DN-DCIC Team <support@4dnucleome.org>"]
 license = "MIT"
@@ -51,14 +47,11 @@
 chardet = "^5.2.0"
 docker = "^4.4.4"
 gitpython = "^3.1.2"
-<<<<<<< HEAD
+jsonc-parser = "^1.1.5"
 openpyxl = "^3.1.2"
 opensearch-py = "^2.0.1"
 pyOpenSSL = "^23.1.1"
 PyJWT = "^2.6.0"
-=======
-jsonc-parser = "^1.1.5"
->>>>>>> 6aad0b44
 pytz = ">=2020.4"
 PyYAML = ">=5.1,<5.5"
 redis = "^4.5.1"
