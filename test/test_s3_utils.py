--- conflicted
+++ resolved
@@ -925,17 +925,11 @@
         assert isinstance(s3u.env_manager, EnvManager)
         assert isinstance(s3u.env_manager.s3, botocore.client.BaseClient)  # It's hard to test for S3 specifically
         es_url = s3u.env_manager.es_url
-<<<<<<< HEAD
-        print(f"Checking {es_url}...")
-        # NOTE: The right answers differ here from production, but as long as the short name is in there, that's enough.
-        pattern = f"https://vpc-os-.*{short_env_name(env_name).replace('-', '.*')}.*[.]amazonaws[.]com:443"
-=======
         print(f"Checking {es_url} ...")
         # NOTE: The right answers differ here from production, but as long as something approximately like
         #       the short name is in there, that's enough.
         names_part = _make_similar_names_alternation(env_name)
         pattern = f"https://vpc-[eo]s-.*({names_part}).*[.]amazonaws[.]com:443"
->>>>>>> fb79e235
         print(f"pattern={pattern}")
         assert es_url and re.match(pattern, es_url)
         assert s3u.env_manager.env_name == full_env
