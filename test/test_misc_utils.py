import botocore.exceptions
import datetime as datetime_module
import functools
import io
import json
import os
import pytest
import pytz
import random
import re
import time
import uuid
import warnings
import webtest

from dcicutils.misc_utils import (
    PRINT, ignored, ignorable, filtered_warnings, get_setting_from_context, TestApp, VirtualApp, VirtualAppError,
    _VirtualAppHelper,  # noqa - yes, this is a protected member, but we still want to test it
    Retry, apply_dict_overrides, utc_today_str, RateManager, environ_bool,
    LockoutManager, check_true, remove_prefix, remove_suffix, full_class_name, full_object_name, constantly,
    keyword_as_title, file_contents, CachedField, camel_case_to_snake_case, snake_case_to_camel_case, make_counter,
    CustomizableProperty, UncustomizedInstance, getattr_customized, copy_json, url_path_join,
    as_seconds, ref_now, in_datetime_interval, as_datetime, as_ref_datetime, as_utc_datetime, REF_TZ, hms_now, HMS_TZ,
    DatetimeCoercionFailure, remove_element, identity, count, count_if, find_association, find_associations,
<<<<<<< HEAD
    ancestor_classes, is_proper_subclass, decorator, capitalize1,
=======
    ancestor_classes, is_proper_subclass, decorator, is_valid_absolute_uri, override_environ, override_dict
>>>>>>> c3c91429
)
from dcicutils.qa_utils import (
    Occasionally, ControlledTime, override_environ as qa_override_environ, MockFileSystem, printed_output, raises_regexp
)
from unittest import mock


def test_uppercase_print():
    # This is just a synonym, so the easiest thing is just to test that fact.
    assert PRINT._printer == print

    # But also a basic test that it does something
    s = io.StringIO()
    PRINT("something", file=s)
    assert s.getvalue() == "something\n"


def test_ignored():
    def foo(x, y):
        ignored(x, y)
    # Check that no error occurs for having used this.
    assert foo(3, 4) is None


def test_ignorable():
    def foo(x, y):
        ignorable(x, y)
    # Check that no error occurs for having used this.
    assert foo(3, 4) is None


def test_get_setting_from_context():

    sample_settings = {'pie.flavor': 'apple'}

    with mock.patch.object(os, "environ", {}):

        assert get_setting_from_context(sample_settings, ini_var='pie.flavor') == 'apple'
        assert get_setting_from_context(sample_settings, ini_var='pie.color') is None
        assert get_setting_from_context(sample_settings, ini_var='pie.color', default='brown') == 'brown'

        # Note that env_var=None means 'use default', not 'no env var'. You'd want env_var=False for 'no env var'.
        assert get_setting_from_context(sample_settings, ini_var='pie.flavor', env_var=None) == 'apple'
        assert get_setting_from_context(sample_settings, ini_var='pie.color', env_var=None) is None
        assert get_setting_from_context(sample_settings, ini_var='pie.color', env_var=None, default='brown') == 'brown'

        assert get_setting_from_context(sample_settings, ini_var='pie.flavor', env_var=False) == 'apple'
        assert get_setting_from_context(sample_settings, ini_var='pie.color', env_var=False) is None
        assert get_setting_from_context(sample_settings, ini_var='pie.color', env_var=False, default='brown') == 'brown'

    with mock.patch.object(os, "environ", {'PIE_FLAVOR': 'cherry', 'PIE_COLOR': 'red'}):

        assert get_setting_from_context(sample_settings, ini_var='pie.flavor') == 'cherry'
        assert get_setting_from_context(sample_settings, ini_var='pie.color') == 'red'

        # Note that env_var=None means 'use default', not 'no env var'. You'd want env_var=False for 'no env var'.
        assert get_setting_from_context(sample_settings, ini_var='pie.flavor', env_var=None) == 'cherry'
        assert get_setting_from_context(sample_settings, ini_var='pie.color', env_var=None) == 'red'

        assert get_setting_from_context(sample_settings, ini_var='pie.flavor', env_var=False) == 'apple'
        assert get_setting_from_context(sample_settings, ini_var='pie.color', env_var=False) is None

    with mock.patch.object(os, "environ", {'PIE_FLAVOR': '', 'PIE_COLOR': ''}):

        # Note that because there is an explicit value in the environment, even null, that gets used.

        assert get_setting_from_context(sample_settings, ini_var='pie.flavor') == ''
        assert get_setting_from_context(sample_settings, ini_var='pie.flavor', env_var=None) == ''
        assert get_setting_from_context(sample_settings, ini_var='pie.flavor', env_var=False) == 'apple'

        assert get_setting_from_context(sample_settings, ini_var='pie.flavor', env_var=None, default='lime') == ''
        assert get_setting_from_context(sample_settings, ini_var='pie.flavor', env_var=False, default='lime') == 'apple'

        assert get_setting_from_context(sample_settings, ini_var='pie.color') == ''
        assert get_setting_from_context(sample_settings, ini_var='pie.color', env_var=None) == ''
        assert get_setting_from_context(sample_settings, ini_var='pie.color', env_var=False) is None

        assert get_setting_from_context(sample_settings, ini_var='pie.color', env_var=None, default='green') == ''
        assert get_setting_from_context(sample_settings, ini_var='pie.color', env_var=False, default='green') == 'green'


class FakeResponse:

    def __init__(self, json):
        self._json = json

    def json(self):
        return self._json

    @property
    def content(self):
        return json.dumps(self.json, indent=2, default=str)


class FakeTestApp:
    def __init__(self, app, extra_environ=None):
        self.app = app
        self.extra_environ = extra_environ or {}
        self.calls = []

    def get(self, url, **kwargs):
        call_info = {'op': 'get', 'url': url, 'kwargs': kwargs}
        self.calls.append(call_info)
        return FakeResponse({'processed': call_info})

    def post(self, url, obj, **kwargs):
        call_info = {'op': 'post', 'url': url, 'obj': obj, 'kwargs': kwargs}
        self.calls.append(call_info)
        return FakeResponse({'processed': call_info})

    def post_json(self, url, obj, **kwargs):
        call_info = {'op': 'post_json', 'url': url, 'obj': obj, 'kwargs': kwargs}
        self.calls.append(call_info)
        return FakeResponse({'processed': call_info})

    def put_json(self, url, obj, **kwargs):
        call_info = {'op': 'put_json', 'url': url, 'obj': obj, 'kwargs': kwargs}
        self.calls.append(call_info)
        return FakeResponse({'processed': call_info})

    def patch_json(self, url, obj, **kwargs):
        call_info = {'op': 'patch_json', 'url': url, 'obj': obj, 'kwargs': kwargs}
        self.calls.append(call_info)
        return FakeResponse({'processed': call_info})


class FakeApp:
    pass


def test_test_app():
    test_app = TestApp(FakeApp(), {})
    assert isinstance(test_app, webtest.TestApp)
    assert not test_app.__test__


def test_virtual_app_creation():
    with mock.patch.object(VirtualApp, "HELPER_CLASS", FakeTestApp):
        app = FakeApp()
        environ = {'some': 'stuff'}

        vapp = VirtualApp(app, environ)

        assert isinstance(vapp, VirtualApp)
        assert not isinstance(vapp, webtest.TestApp)
        assert not isinstance(vapp, _VirtualAppHelper)

        assert isinstance(vapp.wrapped_app, FakeTestApp)  # the mocked one, anyway.
        assert vapp.wrapped_app.app is app
        assert vapp.wrapped_app.extra_environ is environ

        assert vapp.app is vapp.wrapped_app.app

        return vapp


def test_virtual_app_get():

    with mock.patch.object(VirtualApp, "HELPER_CLASS", FakeTestApp):
        app = FakeApp()
        environ = {'some': 'stuff'}
        vapp = VirtualApp(app, environ)

    log_info = []

    with mock.patch("logging.info") as mock_info:
        mock_info.side_effect = lambda msg: log_info.append(msg)

        response1 = vapp.get("http://no.such.place/")
        assert response1.json() == {
            'processed': {
                'op': 'get',
                'url': 'http://no.such.place/',
                'kwargs': {},
            }
        }

        response2 = vapp.get("http://no.such.place/", params={'foo': 'bar'})
        assert response2.json() == {
            'processed': {
                'op': 'get',
                'url': 'http://no.such.place/',
                'kwargs': {'params': {'foo': 'bar'}},
            }
        }

        assert log_info == [
            'OUTGOING HTTP GET: http://no.such.place/',
            'OUTGOING HTTP GET: http://no.such.place/',
        ]
        assert vapp.wrapped_app.calls == [
            {
                'op': 'get',
                'url': 'http://no.such.place/',
                'kwargs': {},
            },
            {
                'op': 'get',
                'url': 'http://no.such.place/',
                'kwargs': {'params': {'foo': 'bar'}},
            },
        ]


def test_virtual_app_post():

    with mock.patch.object(VirtualApp, "HELPER_CLASS", FakeTestApp):
        app = FakeApp()
        environ = {'some': 'stuff'}
        vapp = VirtualApp(app, environ)

    log_info = []

    with mock.patch("logging.info") as mock_info:
        mock_info.side_effect = lambda msg: log_info.append(msg)

        response1 = vapp.post("http://no.such.place/", {'beta': 'gamma'})
        assert response1.json() == {
            'processed': {
                'op': 'post',
                'url': 'http://no.such.place/',
                'obj': {'beta': 'gamma'},
                'kwargs': {},
            }
        }

        response2 = vapp.post("http://no.such.place/", {'alpha': 'omega'}, params={'foo': 'bar'})
        assert response2.json() == {
            'processed': {
                'op': 'post',
                'url': 'http://no.such.place/',
                'obj': {'alpha': 'omega'},
                'kwargs': {'params': {'foo': 'bar'}},
            }
        }

        assert log_info == [
            ("OUTGOING HTTP POST on url: %s with object: %s"
             % ("http://no.such.place/", {'beta': 'gamma'})),
            ("OUTGOING HTTP POST on url: %s with object: %s"
             % ("http://no.such.place/", {'alpha': 'omega'})),
        ]
        assert vapp.wrapped_app.calls == [
            {
                'op': 'post',
                'url': 'http://no.such.place/',
                'obj': {'beta': 'gamma'},
                'kwargs': {},
            },
            {
                'op': 'post',
                'url': 'http://no.such.place/',
                'obj': {'alpha': 'omega'},
                'kwargs': {'params': {'foo': 'bar'}},
            },
        ]


def test_virtual_app_post_json():

    with mock.patch.object(VirtualApp, "HELPER_CLASS", FakeTestApp):
        app = FakeApp()
        environ = {'some': 'stuff'}
        vapp = VirtualApp(app, environ)

    log_info = []

    with mock.patch("logging.info") as mock_info:
        mock_info.side_effect = lambda msg: log_info.append(msg)

        response1 = vapp.post_json("http://no.such.place/", {'beta': 'gamma'})
        assert response1.json() == {
            'processed': {
                'op': 'post_json',
                'url': 'http://no.such.place/',
                'obj': {'beta': 'gamma'},
                'kwargs': {},
            }
        }

        response2 = vapp.post_json("http://no.such.place/", {'alpha': 'omega'}, params={'foo': 'bar'})
        assert response2.json() == {
            'processed': {
                'op': 'post_json',
                'url': 'http://no.such.place/',
                'obj': {'alpha': 'omega'},
                'kwargs': {'params': {'foo': 'bar'}},
            }
        }

        assert log_info == [
            ("OUTGOING HTTP POST on url: %s with object: %s"
             % ("http://no.such.place/", {'beta': 'gamma'})),
            ("OUTGOING HTTP POST on url: %s with object: %s"
             % ("http://no.such.place/", {'alpha': 'omega'})),
        ]
        assert vapp.wrapped_app.calls == [
            {
                'op': 'post_json',
                'url': 'http://no.such.place/',
                'obj': {'beta': 'gamma'},
                'kwargs': {},
            },
            {
                'op': 'post_json',
                'url': 'http://no.such.place/',
                'obj': {'alpha': 'omega'},
                'kwargs': {'params': {'foo': 'bar'}},
            },
        ]


def test_virtual_app_put_json():

    with mock.patch.object(VirtualApp, "HELPER_CLASS", FakeTestApp):
        app = FakeApp()
        environ = {'some': 'stuff'}
        vapp = VirtualApp(app, environ)

    log_info = []

    with mock.patch("logging.info") as mock_info:
        mock_info.side_effect = lambda msg: log_info.append(msg)

        response1 = vapp.put_json("http://no.such.place/", {'beta': 'gamma'})
        assert response1.json() == {
            'processed': {
                'op': 'put_json',
                'url': 'http://no.such.place/',
                'obj': {'beta': 'gamma'},
                'kwargs': {},
            }
        }

        response2 = vapp.put_json("http://no.such.place/", {'alpha': 'omega'}, params={'foo': 'bar'})
        assert response2.json() == {
            'processed': {
                'op': 'put_json',
                'url': 'http://no.such.place/',
                'obj': {'alpha': 'omega'},
                'kwargs': {'params': {'foo': 'bar'}},
            }
        }

        assert log_info == [
            ("OUTGOING HTTP PUT on url: %s with object: %s"
             % ("http://no.such.place/", {'beta': 'gamma'})),
            ("OUTGOING HTTP PUT on url: %s with object: %s"
             % ("http://no.such.place/", {'alpha': 'omega'})),
        ]
        assert vapp.wrapped_app.calls == [
            {
                'op': 'put_json',
                'url': 'http://no.such.place/',
                'obj': {'beta': 'gamma'},
                'kwargs': {},
            },
            {
                'op': 'put_json',
                'url': 'http://no.such.place/',
                'obj': {'alpha': 'omega'},
                'kwargs': {'params': {'foo': 'bar'}},
            },
        ]


def test_virtual_app_patch_json():

    with mock.patch.object(VirtualApp, "HELPER_CLASS", FakeTestApp):
        app = FakeApp()
        environ = {'some': 'stuff'}
        vapp = VirtualApp(app, environ)

    log_info = []

    with mock.patch("logging.info") as mock_info:
        mock_info.side_effect = lambda msg: log_info.append(msg)

        response1 = vapp.patch_json("http://no.such.place/", {'beta': 'gamma'})
        assert response1.json() == {
            'processed': {
                'op': 'patch_json',
                'url': 'http://no.such.place/',
                'obj': {'beta': 'gamma'},
                'kwargs': {},
            }
        }

        response2 = vapp.patch_json("http://no.such.place/", {'alpha': 'omega'}, params={'foo': 'bar'})
        assert response2.json() == {
            'processed': {
                'op': 'patch_json',
                'url': 'http://no.such.place/',
                'obj': {'alpha': 'omega'},
                'kwargs': {'params': {'foo': 'bar'}},
            }
        }

        assert log_info == [
            ("OUTGOING HTTP PATCH on url: %s with changes: %s"
             % ("http://no.such.place/", {'beta': 'gamma'})),
            ("OUTGOING HTTP PATCH on url: %s with changes: %s"
             % ("http://no.such.place/", {'alpha': 'omega'})),
        ]
        assert vapp.wrapped_app.calls == [
            {
                'op': 'patch_json',
                'url': 'http://no.such.place/',
                'obj': {'beta': 'gamma'},
                'kwargs': {},
            },
            {
                'op': 'patch_json',
                'url': 'http://no.such.place/',
                'obj': {'alpha': 'omega'},
                'kwargs': {'params': {'foo': 'bar'}},
            },
        ]


def test_virtual_app_error():

    error_message = "You did a bad thing."
    offending_url = "http://fixture.4dnucleome.org/offending/url"
    body_text = '{"alpha": "omega"}'
    body_json = {"alpha": "omega"}
    wrapped_error = Exception("Some other exception")

    e = VirtualAppError(error_message, offending_url, body_text, wrapped_error)
    m = str(e)

    assert error_message in m
    assert offending_url in m
    assert body_text in m
    assert str(wrapped_error) in m

    # And the repr is the same.
    assert repr(e) == str(e)

    # NOTE: Weirdly, I think we'd have had complete code coverage even without this next test, but that illustrates
    #  why code coverage counts aren't always the right metric. With different data, the same code paths sometimes
    #  does different things in ways that code coverage tools don't register. -kmp 21-May-2020

    e2 = VirtualAppError(error_message, offending_url, body_json, wrapped_error)
    m2 = str(e2)

    assert error_message in m2
    assert offending_url in m2
    assert str(body_json) in m2             # body_json will be rendered as a Python dict (e.g., with single quotes)
    assert not json.dumps(body_json) in m2  # So body_json will NOT be rendered as JSON via json.dumps
    assert str(wrapped_error) in m2

    # And the repr is the same.
    assert repr(e2) == str(e2)


def test_virtual_app_crud_failure():

    simulated_error_message = "simulated error"

    class FakeTestApp:

        def __init__(self, app, environ):
            ignored(app, environ)

        def get(self, url, **kwargs):
            raise webtest.AppError(simulated_error_message)

        def post_json(self, url, object, **kwargs):  # noqa - the name of this argument is not chosen by us here
            raise webtest.AppError(simulated_error_message)

        def put_json(self, url, object, **kwargs):  # noqa - the name of this argument is not chosen by us here
            raise webtest.AppError(simulated_error_message)

        def patch_json(self, url, fields, **kwargs):
            raise webtest.AppError(simulated_error_message)

    with mock.patch.object(VirtualApp, "HELPER_CLASS", FakeTestApp):

        app = FakeApp()
        environ = {'some': 'stuff'}

        vapp = VirtualApp(app, environ)

        some_url = "http://fixture.4dnucleome.org/some/url"

        operations = [
            lambda: vapp.get(some_url),
            lambda: vapp.post_json(some_url, {'a': 1, 'b': 2, 'c': 3}),
            lambda: vapp.put_json(some_url, {'a': 1, 'b': 2, 'c': 3}),
            lambda: vapp.patch_json(some_url, {'b': 5})
        ]

        for operation in operations:
            try:
                operation()
            except Exception as e:
                assert isinstance(e, VirtualAppError)  # NOTE: not webtest.AppError, which is what was raised
                assert str(e.raw_exception) == simulated_error_message
                assert isinstance(e.raw_exception, webtest.AppError)


def test_filtered_warnings():

    def expect_warnings(pairs):
        with warnings.catch_warnings(record=True) as w:
            # Trigger a warning.
            warnings.warn("oh, this is deprecated for sure", DeprecationWarning)  # noqa
            warnings.warn("tsk, tsk, tsk, what ugly code", SyntaxWarning)  # noqa
            # Verify some things
            for expected_count, expected_type in pairs:
                count = 0
                for warning in w:
                    if issubclass(warning.category, expected_type):
                        count += 1
                assert count == expected_count

    expect_warnings([(2, Warning), (1, DeprecationWarning), (1, SyntaxWarning)])

    with filtered_warnings("ignore"):
        expect_warnings([(0, Warning), (0, DeprecationWarning), (0, SyntaxWarning)])

    with filtered_warnings("ignore", category=Warning):
        expect_warnings([(0, Warning), (0, DeprecationWarning), (0, SyntaxWarning)])

    with filtered_warnings("ignore", category=DeprecationWarning):
        expect_warnings([(1, Warning), (0, DeprecationWarning), (1, SyntaxWarning)])

    with filtered_warnings("ignore", category=SyntaxWarning):
        expect_warnings([(1, Warning), (1, DeprecationWarning), (0, SyntaxWarning)])


def _adder(n):
    def addn(x):
        return x + n
    return addn


def test_retry():

    sometimes_add2 = Occasionally(_adder(2), success_frequency=2)

    try:
        assert sometimes_add2(1) == 3
    except Exception as e:
        msg = str(e)
        assert msg == Occasionally.DEFAULT_ERROR_MESSAGE
    assert sometimes_add2(1) == 3
    with pytest.raises(Exception):
        assert sometimes_add2(2) == 4
    assert sometimes_add2(2) == 4

    sometimes_add2.reset()

    @Retry.retry_allowed(retries_allowed=1)
    def reliably_add2(x):
        return sometimes_add2(x)

    assert reliably_add2(1) == 3
    assert reliably_add2(2) == 4
    assert reliably_add2(3) == 5

    rarely_add3 = Occasionally(_adder(3), success_frequency=5)

    with pytest.raises(Exception):
        assert rarely_add3(1) == 4
    with pytest.raises(Exception):
        assert rarely_add3(1) == 4
    with pytest.raises(Exception):
        assert rarely_add3(1) == 4
    with pytest.raises(Exception):
        assert rarely_add3(1) == 4
    assert rarely_add3(1) == 4  # 5th time's a charm


def test_retry_timeouts():

    rarely_add3 = Occasionally(_adder(3), success_frequency=5)

    ARGS = 1  # noqa - We have to access a random place out of a tuple structure for mock data on time.sleep's arg

    # NOTE WELL: For testing, we chose 1.25 to use factors of 2 so floating point can exactly compare

    @Retry.retry_allowed(retries_allowed=4, wait_seconds=2, wait_multiplier=1.25)
    def reliably_add3(x):
        return rarely_add3(x)

    with mock.patch("time.sleep") as mock_sleep:

        assert reliably_add3(1) == 4

        assert mock_sleep.call_count == 4

        assert mock_sleep.mock_calls[0][ARGS][0] == 2
        assert mock_sleep.mock_calls[1][ARGS][0] == 2.5      # 2 * 1.25
        assert mock_sleep.mock_calls[2][ARGS][0] == 3.125    # 2 * 1.25 ** 2
        assert mock_sleep.mock_calls[3][ARGS][0] == 3.90625  # 2 * 1.25 ** 3

        assert reliably_add3(2) == 5

        assert mock_sleep.call_count == 8

        assert mock_sleep.mock_calls[4][ARGS][0] == 2
        assert mock_sleep.mock_calls[5][ARGS][0] == 2.5      # 2 * 1.25
        assert mock_sleep.mock_calls[6][ARGS][0] == 3.125    # 2 * 1.25 ** 2
        assert mock_sleep.mock_calls[7][ARGS][0] == 3.90625  # 2 * 1.25 ** 3

    rarely_add3.reset()

    @Retry.retry_allowed(retries_allowed=4, wait_seconds=2, wait_increment=3)
    def reliably_add_three(x):
        return rarely_add3(x)

    with mock.patch("time.sleep") as mock_sleep:

        assert reliably_add_three(1) == 4

        assert mock_sleep.call_count == 4

        assert mock_sleep.mock_calls[0][ARGS][0] == 2
        assert mock_sleep.mock_calls[1][ARGS][0] == 5   # 2 + 3
        assert mock_sleep.mock_calls[2][ARGS][0] == 8   # 2 + 3 * 2
        assert mock_sleep.mock_calls[3][ARGS][0] == 11  # 2 + 3 * 3

        assert reliably_add_three(2) == 5

        assert mock_sleep.call_count == 8

        assert mock_sleep.mock_calls[4][ARGS][0] == 2
        assert mock_sleep.mock_calls[5][ARGS][0] == 5   # 2 + 3
        assert mock_sleep.mock_calls[6][ARGS][0] == 8   # 2 + 3 * 2
        assert mock_sleep.mock_calls[7][ARGS][0] == 11  # 2 + 3 * 3


def test_retry_error_handling():

    rarely_add3 = Occasionally(_adder(3), success_frequency=5)

    with pytest.raises(SyntaxError):

        @Retry.retry_allowed(retries_allowed=4, wait_seconds=2, wait_increment=3, wait_multiplier=1.25)
        def reliably_add_three(x):
            return rarely_add3(x)


def test_retrying_timeouts():

    rarely_add3 = Occasionally(_adder(3), success_frequency=5)

    ARGS = 1  # noqa - We have to access a random place out of a tuple structure for mock data on time.sleep's arg

    # NOTE WELL: For testing, we chose 1.25 to use factors of 2 so floating point can exactly compare

    reliably_add3 = Retry.retrying(rarely_add3, retries_allowed=4, wait_seconds=2, wait_multiplier=1.25)

    with mock.patch("time.sleep") as mock_sleep:

        assert reliably_add3(1) == 4

        assert mock_sleep.call_count == 4

        assert mock_sleep.mock_calls[0][ARGS][0] == 2
        assert mock_sleep.mock_calls[1][ARGS][0] == 2.5      # 2 * 1.25
        assert mock_sleep.mock_calls[2][ARGS][0] == 3.125    # 2 * 1.25 ** 2
        assert mock_sleep.mock_calls[3][ARGS][0] == 3.90625  # 2 * 1.25 ** 3

        assert reliably_add3(2) == 5

        assert mock_sleep.call_count == 8

        assert mock_sleep.mock_calls[4][ARGS][0] == 2
        assert mock_sleep.mock_calls[5][ARGS][0] == 2.5      # 2 * 1.25
        assert mock_sleep.mock_calls[6][ARGS][0] == 3.125    # 2 * 1.25 ** 2
        assert mock_sleep.mock_calls[7][ARGS][0] == 3.90625  # 2 * 1.25 ** 3

    rarely_add3.reset()

    reliably_add_three = Retry.retrying(rarely_add3, retries_allowed=4, wait_seconds=2, wait_increment=3)

    with mock.patch("time.sleep") as mock_sleep:

        assert reliably_add_three(1) == 4

        assert mock_sleep.call_count == 4

        assert mock_sleep.mock_calls[0][ARGS][0] == 2
        assert mock_sleep.mock_calls[1][ARGS][0] == 5   # 2 + 3
        assert mock_sleep.mock_calls[2][ARGS][0] == 8   # 2 + 3 * 2
        assert mock_sleep.mock_calls[3][ARGS][0] == 11  # 2 + 3 * 3

        assert reliably_add_three(2) == 5

        assert mock_sleep.call_count == 8

        assert mock_sleep.mock_calls[4][ARGS][0] == 2
        assert mock_sleep.mock_calls[5][ARGS][0] == 5   # 2 + 3
        assert mock_sleep.mock_calls[6][ARGS][0] == 8   # 2 + 3 * 2
        assert mock_sleep.mock_calls[7][ARGS][0] == 11  # 2 + 3 * 3


def test_retrying_error_handling():

    rarely_add3 = Occasionally(_adder(3), success_frequency=5)

    with pytest.raises(SyntaxError):

        Retry.retrying(rarely_add3, retries_allowed=4, wait_seconds=2,
                       wait_increment=3, wait_multiplier=1.25)


def test_apply_dict_overrides():

    x = {'a': 1, 'b': 2}

    actual = apply_dict_overrides(x, a=11, c=33)
    expected = {'a': 11, 'b': 2, 'c': 33}
    assert isinstance(actual, dict)
    assert actual == expected
    assert x == expected

    actual = apply_dict_overrides(x, b=22, c=None)
    expected = {'a': 11, 'b': 22, 'c': 33}
    assert actual == expected
    assert x == expected


def test_utc_today_str():
    pattern = "[0-9][0-9][0-9][0-9]-[0-9][0-9]-[0-9][0-9]"
    actual = utc_today_str()
    assert re.match(pattern, actual), "utc_today_str() result %s did not match format: %s" % (actual, pattern)


def test_as_seconds():
    assert as_seconds(seconds=1, minutes=1) == 61
    assert as_seconds(seconds=1, minutes=1, as_type=str) == '61'
    assert as_seconds(minutes=0.5, seconds=1) == 31
    assert as_seconds(minutes=0.5, seconds=1, as_type=str) == '31'
    assert as_seconds(minutes=0.025) == 1.5
    assert as_seconds() == 0
    assert as_seconds(weeks=1, days=1, hours=1, minutes=1, seconds=1) == 694861
    assert as_seconds(weeks=1, days=1, hours=1, minutes=1, seconds=1, milliseconds=500) == 694861.5
    assert as_seconds(milliseconds=1000) == 1
    assert as_seconds(milliseconds=2000) == 2
    assert as_seconds(milliseconds=250) == 0.25


def test_hms_tz():

    assert HMS_TZ == REF_TZ, "HMS_TZ was deprectead, but is still expected to be a synonym for REF_TZ."


@pytest.mark.parametrize('now', [hms_now, ref_now])  # hms_now is a deprecated name for ref_now
def test_hms_now_and_ref_now(now):

    t0 = datetime_module.datetime(2015, 7, 4, 12, 0, 0)
    dt = ControlledTime(t0)

    with mock.patch("dcicutils.misc_utils.datetime", dt):

        t1 = now()
        t1_utc = t1.replace(tzinfo=pytz.UTC)
        assert t1.replace(tzinfo=None) == t0 + datetime_module.timedelta(seconds=1)
        delta = (t1 - t1_utc)
        delta_seconds = delta.total_seconds()
        delta_hours = delta_seconds / 3600
        assert delta_hours in {4.0, 5.0}  # depending on daylight savings time, HMS is either 4 or 5 hours off from UTC


@pytest.fixture
def three_things():
    one = {'value': 1, 'english': 'one', 'spanish': 'uno'}
    two = {'value': 2, 'english': 'two', 'spanish': 'dos'}
    three = {'value': 3, 'english': 'three', 'spanish': 'tres'}
    return [one, two, three]


def test_find_association(three_things):
    one, two, three = three_things
    assert find_association(three_things, value=1) == one
    assert find_association(three_things, spanish='dos') == two
    assert find_association(three_things, spanish='dos', value=2) == two
    assert find_association(three_things, spanish='dos', value=3) is None  # find_associations would return []


def test_find_association_functional(three_things):
    one, two, three = three_things
    assert find_association(three_things, value=lambda x: x % 2 == 0) == two
    with pytest.raises(Exception):
        find_association(three_things, value=lambda x: x % 2 == 1)   # find_associations would return [one, three]


def test_find_associations(three_things):
    one, two, three = three_things
    assert find_associations(three_things, value=1) == [one]
    assert find_associations(three_things, spanish='dos') == [two]
    assert find_associations(three_things, spanish='dos', value=2) == [two]
    assert find_associations(three_things, spanish='dos', value=3) == []


def test_find_associations_functional(three_things):
    one, two, three = three_things
    assert find_associations(three_things, value=lambda x: x % 2 == 1) == [one, three]


def test_as_datetime():

    t0 = datetime_module.datetime(2015, 7, 4, 12, 0, 0)
    t0_utc = pytz.UTC.localize(datetime_module.datetime(2015, 7, 4, 12, 0, 0))  # noQA - PyCharm wrongly fusses at this

    assert as_datetime(t0) == t0
    assert as_datetime(t0, tz=pytz.UTC) == t0_utc
    assert not as_datetime('2015-07-04T12:00:00').tzinfo
    assert as_datetime('2015-07-04T12:00:00') == t0
    assert as_datetime('2015-07-04 12:00:00') == t0
    assert as_datetime('2015-07-04 12:00:00', tz=pytz.UTC) == t0_utc
    assert as_datetime('2015-07-04 12:00:00Z').tzinfo
    assert as_datetime('2015-07-04 12:00:00Z') != t0
    assert as_datetime('2015-07-04 12:00:00Z') == t0_utc
    assert as_datetime('2015-07-04 12:00:00-0000') == t0_utc

    with raises_regexp(DatetimeCoercionFailure,
                       re.escape("Cannot coerce to datetime: 2018-01-02 25:00:00")):
        as_datetime("2018-01-02 25:00:00")  # There is no 25 o'clock

    assert as_datetime("2018-01-02 25:00:00", raise_error=False) is None

    with raises_regexp(DatetimeCoercionFailure,
                       re.escape("Cannot coerce to datetime: 2018-01-02 25:00:00 (for timezone UTC)")):
        as_datetime("2018-01-02 25:00:00", pytz.UTC)  # There is no 25 o'clock

    assert as_datetime("2018-01-02 25:00:00", pytz.UTC, raise_error=False) is None


def test_as_ref_datetime():

    t0 = datetime_module.datetime(2015, 7, 4, 12, 0, 0)
    t0_utc = pytz.UTC.localize(datetime_module.datetime(2015, 7, 4, 12, 0, 0))  # noQA - PyCharm wrongly fusses at this
    t0_hms = REF_TZ.localize(datetime_module.datetime(2015, 7, 4, 12, 0, 0))

    # Things that parse as a date equivalent to noon Jul 4, 2014 in HMS time
    for t in (t0, t0_hms,
              '2015-07-04T12:00:00',
              '2015-07-04 12:00:00',
              '2015-07-04T12:00:00-0400',
              '2015-07-04 12:00:00-0400'):
        result = as_ref_datetime(t)
        assert result.tzinfo
        assert result != t0
        assert result != t0_utc
        assert result == t0_hms
        assert str(result) == '2015-07-04 12:00:00-04:00'

    # Note that if this were in winter instead of summer, a different timezone marker would come back
    for t in (datetime_module.datetime(2015, 1, 4, 12), '2015-01-04T12:00:00-05:00', '2015-01-04 12:00:00-05:00'):
        assert str(as_ref_datetime(t)) == '2015-01-04 12:00:00-05:00'

    # Things that parse as a date equivalent to noon Jul 4, 2014 in UTC time because that is given explicitly,
    # but the result is still expressed in HMS time notation.
    for t in (t0_utc,
              '2015-07-04T12:00:00Z',
              '2015-07-04 12:00:00Z',
              '2015-07-04T12:00:00-0000',
              '2015-07-04 12:00:00-0000',
              '2015-07-04T12:00:00+0000',
              '2015-07-04 12:00:00+0000',
              '2015-07-04T12:00:00-00:00',
              '2015-07-04 12:00:00-00:00',
              '2015-07-04T12:00:00+00:00',
              '2015-07-04 12:00:00+00:00'):
        result = as_ref_datetime(t)
        assert result.tzinfo
        assert result != t0
        assert result == t0_utc  # The times are equivalent even if the notation is different
        assert result != t0_hms
        assert str(result) == '2015-07-04 08:00:00-04:00'  # The result notation is different than the UTC input

    with raises_regexp(DatetimeCoercionFailure,
                       re.escape("Cannot coerce to datetime: 2018-01-02 25:00:00 (for timezone US/Eastern)")):
        as_ref_datetime("2018-01-02 25:00:00")  # There is no 25 o'clock

    with raises_regexp(DatetimeCoercionFailure,
                       re.escape("Cannot coerce to datetime: 2018-01-02 25:00:00Z (for timezone US/Eastern)")):
        # This is parsed against US/Eastern time (or whatever REF_TIME is), so the message will mention
        # that time even though 'Z' tries to override it. The 'Z' part can be recovered in the error message
        # by looking at the string it's trying to parse.
        as_ref_datetime("2018-01-02 25:00:00Z")  # There is no 25 o'clock


def test_as_utc_datetime():

    t0 = datetime_module.datetime(2015, 7, 4, 12)
    t0_utc = pytz.UTC.localize(datetime_module.datetime(2015, 7, 4, 12, 0, 0))  # noQA - PyCharm wrongly fusses at this
    t0_hms = REF_TZ.localize(datetime_module.datetime(2015, 7, 4, 12, 0, 0))

    t4_utc = datetime_module.datetime(2015, 7, 4, 16, 0, 0, tzinfo=pytz.UTC)  # same as t0_hms, but UTC is 4 hour offset
    t5_utc = datetime_module.datetime(2015, 1, 4, 17, 0, 0, tzinfo=pytz.UTC)  # 5 hour offset from default ref time

    # Things that parse as a date equivalent to noon Jul 4, 2014 in UTC time
    for t in (t0, t0_hms, t4_utc,
              '2015-07-04T12:00:00',  # HMS time implied
              '2015-07-04 12:00:00',  # HMS time implied
              '2015-07-04T16:00:00Z',
              '2015-07-04 16:00:00Z'):
        result = as_utc_datetime(t)
        assert result.tzinfo
        assert result != t0
        assert result != t0_utc
        assert result == t0_hms
        assert result == t4_utc
        assert str(result) == '2015-07-04 16:00:00+00:00'

    # Note that if this were in winter instead of summer, a different timezone marker would come back
    for t in (datetime_module.datetime(2015, 1, 4, 12),
              '2015-01-04T12:00:00-0500',
              '2015-01-04 12:00:00-0500',
              '2015-01-04T12:00:00-05:00',
              '2015-01-04 12:00:00-05:00',
              '2015-01-04T17:00:00Z',
              '2015-01-04 17:00:00Z'):
        result = as_utc_datetime(t)
        assert result == t5_utc
        assert str(result) == '2015-01-04 17:00:00+00:00'

    # Things that parse as a date equivalent to noon Jul 4, 2014 in UTC time because that is given explicitly,
    # but the result is still expressed in HMS time notation.
    for t in (t0_utc,
              '2015-07-04T12:00:00Z',
              '2015-07-04 12:00:00Z',
              '2015-07-04T12:00:00-0000',
              '2015-07-04 12:00:00-0000',
              '2015-07-04T12:00:00+0000',
              '2015-07-04 12:00:00+0000'):
        result = as_utc_datetime(t)
        assert result.tzinfo
        assert result != t0
        assert result == t0_utc
        assert result != t0_hms
        assert str(result) == '2015-07-04 12:00:00+00:00'

    with raises_regexp(DatetimeCoercionFailure,
                       re.escape("Cannot coerce to datetime: 2018-01-02 25:00:00 (for timezone UTC)")):
        as_utc_datetime("2018-01-02 25:00:00")  # There is no 25 o'clock


def test_in_datetime_interval():

    t0 = datetime_module.datetime(2015, 7, 4, 12, 0, 0)
    t1 = datetime_module.datetime(2015, 7, 4, 13, 0, 0)
    t2 = datetime_module.datetime(2015, 7, 4, 14, 0, 0)
    t3 = datetime_module.datetime(2015, 7, 4, 15, 0, 0)
    t4 = datetime_module.datetime(2015, 7, 4, 16, 0, 0)

    in_t1_to_t3_range_scenarios = [
        (t0, False),
        (t1, True),
        (t2, True),
        (t3, True),
        (t4, False),
    ]

    for t, expected in in_t1_to_t3_range_scenarios:
        assert in_datetime_interval(t, start=t1, end=t3) is expected
        assert in_datetime_interval(t, start=str(t1), end=str(t3)) is expected

    in_t1_and_afterwards_range_scenarios = [
        (t0, False),
        (t1, True),
        (t2, True),
        (t3, True),
        (t4, True),
    ]

    for t, expected in in_t1_and_afterwards_range_scenarios:
        assert in_datetime_interval(t, start=t1) is expected

    in_t1_and_beforehand_range_scenarios = [
        (t0, True),
        (t1, True),
        (t2, True),
        (t3, True),
        (t4, False),
    ]

    for t, expected in in_t1_and_beforehand_range_scenarios:
        assert in_datetime_interval(t, end=t3) is expected

    with pytest.raises(DatetimeCoercionFailure):
        # This will raise an error because the 'end=' argument has bad syntax.
        in_datetime_interval("2015-01-01 23:59:00", start="2015-01-01 22:00:00", end="2015-01-01 25:00:00")


def test_lockout_manager_timestamp():

    tick = 0.1
    dt = ControlledTime(tick_seconds=tick)
    timedelta = datetime_module.timedelta

    with mock.patch.object(datetime_module, "datetime", dt):
        with mock.patch.object(time, "sleep", dt.sleep):

            manager = LockoutManager(lockout_seconds=60, safety_seconds=1, action="simulated action")

            assert manager.timestamp == manager.EARLIEST_TIMESTAMP

            manager.wait_if_needed()

            assert manager.timestamp == dt.just_now()

            manager = LockoutManager(lockout_seconds=60, safety_seconds=1, action="simulated action", enabled=False)

            assert manager.timestamp == manager.EARLIEST_TIMESTAMP

            manager.wait_if_needed()

            t0 = dt.just_now()

            assert manager.timestamp == t0

            # This will check time twice but not sleep when disabled.
            # The internal timestamp will be set to the second of those time checks.
            manager.wait_if_needed()

            assert manager.timestamp == t0 + timedelta(seconds=2 * tick)

            time.sleep(30)

            # The passage of time doesn't change the timestamp value, only waiting or update_timestamp does.
            assert manager.timestamp == t0 + timedelta(seconds=2 * tick)

            t1 = dt.just_now()

            manager.update_timestamp()  # Reads time once to set it.

            assert manager.timestamp == t1 + timedelta(seconds=1 * tick)


def test_lockout_manager():

    protected_action = "simulated action"

    # The function now() will get us the time. This assure us that binding datetime.datetime
    # will not be affecting us.
    now = datetime_module.datetime.now

    # real_t0 is the actual wallclock time at the start of this test. We use it only to make sure
    # that all these other tests are really going through our mock. In spite of longer mocked
    # timescales, this test should run quickly.
    real_t0 = now()
    print("Starting test at", real_t0)

    # dt will be our substitute for datetime.datetime.
    # (it also has a sleep method that we can substitute for time.sleep)
    dt = ControlledTime(tick_seconds=1)

    class MockLogger:

        def __init__(self):
            self.log = []

        def warning(self, msg):
            self.log.append(msg)

    with mock.patch("datetime.datetime", dt):
        with mock.patch("time.sleep", dt.sleep):
            my_log = MockLogger()

            assert isinstance(datetime_module.datetime, ControlledTime)

            lockout_manager = LockoutManager(action=protected_action,
                                             lockout_seconds=60,
                                             safety_seconds=1,
                                             log=my_log)
            assert not hasattr(lockout_manager, 'client')  # Just for safety, we don't need a client for this test

            t0 = dt.just_now()

            lockout_manager.wait_if_needed()

            t1 = dt.just_now()

            print("t0=", t0)
            print("t1=", t1)

            # We've set the clock to increment 1 second on every call to datetime.datetime.now(),
            # and we expect exactly two calls to be made in the called function:
            #  - Once on entry to get the current time prior to the protected action
            #  - Once on exit to set the timestamp after the protected action.
            # We expect no sleeps, so that doesn't play in.
            assert (t1 - t0).total_seconds() == 2

            assert my_log.log == []

            lockout_manager.wait_if_needed()

            t2 = dt.just_now()

            print("t2=", t2)

            # We've set the clock to increment 1 second on every call to datetime.datetime.now(),
            # and we expect exactly two calls to be made in the called function, plus we also
            # expect to sleep for 60 seconds of the 61 seconds it wants to reserve (one second having
            # passed since the last protected action).

            assert (t2 - t1).total_seconds() == 62

            assert my_log.log == ['Last %s attempt was at 2010-01-01 12:00:02 (1.0 seconds ago).'
                                  ' Waiting 60.0 seconds before attempting another.' % protected_action]

            my_log.log = []  # Reset the log

            dt.sleep(30)  # Simulate 30 seconds of time passing

            t3 = dt.just_now()
            print("t3=", t3)

            lockout_manager.wait_if_needed()

            t4 = dt.just_now()
            print("t4=", t4)

            # We've set the clock to increment 1 second on every call to datetime.datetime.now(),
            # and we expect exactly two calls to be made in the called function, plus we also
            # expect to sleep for 30 seconds of the 61 seconds it wants to reserve (31 seconds having
            # passed since the last protected action).

            assert (t4 - t3).total_seconds() == 32

            assert my_log.log == ['Last %s attempt was at 2010-01-01 12:01:04 (31.0 seconds ago).'
                                  ' Waiting 30.0 seconds before attempting another.' % protected_action]

    real_t1 = now()
    print("Done testing at", real_t1)
    # Whole test should happen much faster, less than a half second
    assert (real_t1 - real_t0).total_seconds() < 0.5


def test_rate_manager():

    metered_action = "simulated action"

    # PyCharm thinks this is not used. -kmp 26-Jul-2020
    # r = RateManager(interval_seconds=60, safety_seconds=1, allowed_attempts=4)

    # The function now() will get us the time. This assure us that binding datetime.datetime
    # will not be affecting us.
    now = datetime_module.datetime.now

    # real_t0 is the actual wallclock time at the start of this test. We use it only to make sure
    # that all these other tests are really going through our mock. In spite of longer mocked
    # timescales, this test should run quickly.
    real_t0 = now()
    print("Starting test at", real_t0)

    # dt will be our substitute for datetime.datetime.
    # (it also has a sleep method that we can substitute for time.sleep)
    tick = 1/128  # 0.0078125 seconds (a little less than a hundredth, but precisely representable in base 2 AND base 10
    dt = ControlledTime(tick_seconds=tick)  #

    class MockLogger:

        def __init__(self):
            self.log = []

        def reset(self):
            self.log = []

        def warning(self, msg):
            self.log.append(msg)

    with mock.patch("datetime.datetime", dt):
        with mock.patch("time.sleep", dt.sleep):
            my_log = MockLogger()

            try:
                RateManager(allowed_attempts=-7, interval_seconds=60)
            except TypeError as e:
                assert str(e) == "The allowed_attempts must be a positive integer: -7"
            else:
                raise AssertionError("Error not raised.")

            class WaitTester:

                def __init__(self, rate_manager):
                    self.count = 0
                    self.expected_wait_max_seconds = 0
                    self.rate_manager = rate_manager
                    rate_manager.set_wait_hook(self.noticer)

                def expect_to_wait(self, max_seconds):
                    self.expected_wait_max_seconds = max_seconds

                def noticer(self, wait_seconds, next_expiration):
                    self.count += 1
                    print("-----")
                    for i, item in enumerate(self.rate_manager.timestamps):
                        print("* " if item == next_expiration else "  ", "Slot", i, "is", item, )
                    print("Expected wait is", self.expected_wait_max_seconds)
                    print("Actual wait is", wait_seconds)
                    assert wait_seconds < self.expected_wait_max_seconds
                    print("-----")

            rate_manager = RateManager(interval_seconds=60, safety_seconds=1, action=metered_action,
                                       allowed_attempts=4, log=my_log)

            wait_tester = WaitTester(rate_manager)

            print("Part A")

            t0 = dt.just_now()
            rate_manager.wait_if_needed()  #
            rate_manager.wait_if_needed()  # Consumes 1 clock tick
            rate_manager.wait_if_needed()  # Consumes 1 clock tick
            rate_manager.wait_if_needed()  # Consumes 1 clock tick
            t1 = dt.now()  # Consumes 1 clock tick
            print("t0=", t0)
            print("t1=", t1)
            assert (t1 - t0).total_seconds() <= 1  # 4 ticks is MUCH less than one second, even with roundoff error
            assert wait_tester.count == 0

            print(json.dumps(my_log.log, indent=2))
            assert my_log.log == []

            my_log.reset()

            print("Part B")

            t0 = dt.just_now()
            wait_tester.expect_to_wait(62)
            rate_manager.wait_if_needed()  # This will have to wait approximately 61 seconds.
            wait_tester.expect_to_wait(0)
            rate_manager.wait_if_needed()  # Consumes 1 clock tick
            rate_manager.wait_if_needed()  # Consumes 1 clock tick
            rate_manager.wait_if_needed()  # Consumes 1 clock tick
            t1 = dt.now()  # Consumes 1 clock tick
            print("t0=", t0)
            print("t1=", t1)
            wait_seconds = (t1 - t0).total_seconds()
            assert wait_seconds > 55, "Wait time (%s seconds) was shorter than expected." % wait_seconds
            assert wait_seconds <= 65, "Wait time (%s seconds) was longer than expected." % wait_seconds
            assert wait_tester.count == 1

            print(json.dumps(my_log.log, indent=2))
            [log_msg_1] = my_log.log
            assert re.match("Waiting 6[0-9][.][0-9]* seconds before attempting simulated action[.]", log_msg_1)

            my_log.reset()

            print("Part C")

            dt.sleep(120)  # This will clear all previous uses
            t0 = dt.just_now()
            rate_manager.wait_if_needed()  # Consumes 1 clock tick
            rate_manager.wait_if_needed()  # Consumes 1 clock tick
            dt.sleep(30)
            rate_manager.wait_if_needed()  # Consumes 1 clock tick
            rate_manager.wait_if_needed()  # Consumes 1 clock tick
            wait_tester.expect_to_wait(32)
            rate_manager.wait_if_needed()  # This should have to wait 32 seconds
            wait_tester.expect_to_wait(0)
            rate_manager.wait_if_needed()  # Consumes 1 clock tick
            dt.sleep(35)
            rate_manager.wait_if_needed()  # Consumes 1 clock tick, consuming an expired item
            rate_manager.wait_if_needed()  # Consumes 1 clock tick, because we just waited
            t1 = dt.now()  # Consumes 1 clock tick
            print("t0=", t0)
            print("t1=", t1)
            expected_wait = 30 + 32 + 35
            print("expected_wait=", expected_wait)
            wait_seconds = (t1 - t0).total_seconds()
            print("actual_wait=", wait_seconds)
            assert wait_seconds > expected_wait - 5, "Wait time (%s seconds) was shorter than expected." % wait_seconds
            assert wait_seconds <= expected_wait + 5, "Wait time (%s seconds) was longer than expected." % wait_seconds
            assert wait_tester.count == 2

            print(json.dumps(my_log.log, indent=2))
            [log_msg_1] = my_log.log
            assert re.match("Waiting 3[0-9][.][0-9]* seconds before attempting simulated action[.]", log_msg_1)

            my_log.reset()

            print("Part D")

            dt.sleep(120)  # This will clear all previous uses
            t0 = dt.just_now()
            rate_manager.wait_if_needed()  # Consumes 1 clock tick
            rate_manager.wait_if_needed()  # Consumes 1 clock tick
            dt.sleep(25)
            rate_manager.wait_if_needed()  # Consumes 1 clock tick
            rate_manager.wait_if_needed()  # Consumes 1 clock tick
            wait_tester.expect_to_wait(37)
            rate_manager.wait_if_needed()  # This should have to wait 37 seconds
            wait_tester.expect_to_wait(0)
            rate_manager.wait_if_needed()  # Consumes 1 clock tick. This would've had to wait, but we already did.
            dt.sleep(25)
            rate_manager.wait_if_needed()  # Consumes 1 clock tick
            dt.sleep(25)
            rate_manager.wait_if_needed()  # Consumes 1 clock tick
            wait_tester.expect_to_wait(12)
            rate_manager.wait_if_needed()  # This should have to wait 12 seconds.
            rate_manager.wait_if_needed()  # Consumes 1 clock tick
            t1 = dt.now()  # Consumes 1 clock tick
            print("t0=", t0)
            print("t1=", t1)
            expected_wait = 25 + 37 + 25 + 25 + 12
            print("expected_wait=", expected_wait)
            wait_seconds = (t1 - t0).total_seconds()
            print("actual_wait=", wait_seconds)
            assert wait_seconds > expected_wait - 5, "Wait time (%s seconds) was shorter than expected." % wait_seconds
            assert wait_seconds <= expected_wait + 5, "Wait time (%s seconds) was longer than expected." % wait_seconds
            assert wait_tester.count == 4

            print(json.dumps(my_log.log, indent=2))
            [log_msg_1, log_msg_2] = my_log.log
            assert re.match("Waiting 3[0-9][.][0-9]* seconds before attempting simulated action[.]", log_msg_1)
            assert re.match("Waiting 1[0-9][.][0-9]* seconds before attempting simulated action[.]", log_msg_2)

            my_log.reset()

            print("End of Parts")

    real_t1 = now()
    print("Done testing at", real_t1)
    # Whole test should happen much faster, less than a half second
    assert (real_t1 - real_t0).total_seconds() < 0.5


def test_environ_bool():

    with qa_override_environ(FOO=None):
        assert environ_bool("FOO") is False
        assert environ_bool("FOO", default=None) is None
        assert environ_bool("FOO", None) is None

    with qa_override_environ(FOO="TRUE"):
        assert environ_bool("FOO") is True
        assert environ_bool("FOO", default=None) is True
        assert environ_bool("FOO", None) is True

    with qa_override_environ(FOO="TrUe"):  # Actually, any case should work
        assert environ_bool("FOO") is True
        assert environ_bool("FOO", default=None) is True
        assert environ_bool("FOO", None) is True

    with qa_override_environ(FOO="FALSE"):
        assert environ_bool("FOO") is False
        assert environ_bool("FOO", default=None) is False
        assert environ_bool("FOO", None) is False

    with qa_override_environ(FOO="anything"):
        assert environ_bool("FOO") is False
        assert environ_bool("FOO", default=None) is False
        assert environ_bool("FOO", None) is False

    with qa_override_environ(FOO=""):
        assert environ_bool("FOO") is False
        assert environ_bool("FOO", default=None) is False
        assert environ_bool("FOO", None) is False


def test_check_true():

    x = [1, 2, 3]
    check_true(x == [1, 2, 3], "x is not a list of one, two, and three.")

    msg = "x is not a list of four, five, and six."
    with pytest.raises(RuntimeError) as e:
        check_true(x == [4, 5, 6], msg)
    assert msg in str(e)


def test_remove_element():

    old = ['a', 'b', 'c', 'a', 'b', 'c']
    new = remove_element('b', old)
    assert old is not new
    assert old == ['a', 'b', 'c', 'a', 'b', 'c']
    assert new == ['a', 'c', 'a', 'b', 'c']

    new = remove_element('z', old, raise_error=False)
    assert old is not new
    assert new == ['a', 'b', 'c', 'a', 'b', 'c']
    assert old == ['a', 'b', 'c', 'a', 'b', 'c']

    with pytest.raises(ValueError):
        remove_element('z', old)
    assert old == ['a', 'b', 'c', 'a', 'b', 'c']


def test_remove_prefix():
    assert remove_prefix("foo:", "foo:bar") == "bar"
    assert remove_prefix("foo:", "foo:bar", required=False) == "bar"
    assert remove_prefix("foo:", "foo:bar", required=True) == "bar"

    assert remove_prefix("foo:", "baz:bar") == "baz:bar"
    assert remove_prefix("foo:", "baz:bar", required=False) == "baz:bar"
    with pytest.raises(ValueError):
        assert remove_prefix("foo:", "baz:bar", required=True)

    assert remove_prefix("foo:", "foo:foo:bar") == "foo:bar"
    assert remove_prefix("foo:", "baz:foo:bar") == "baz:foo:bar"

    assert remove_prefix("", "foo") == "foo"
    assert remove_prefix("", "foo", required=False) == "foo"
    assert remove_prefix("", "foo", required=True) == "foo"


def test_remove_suffix():
    assert remove_suffix(":bar", "foo:bar") == "foo"
    assert remove_suffix(":bar", "foo:bar", required=False) == "foo"
    assert remove_suffix(":bar", "foo:bar", required=True) == "foo"

    assert remove_suffix(":baz", "foo:bar") == "foo:bar"
    assert remove_suffix(":baz", "foo:bar", required=False) == "foo:bar"
    with pytest.raises(ValueError):
        assert remove_suffix(":baz", "foo:bar", required=True)

    assert remove_suffix(":bar", "foo:bar:bar") == "foo:bar"
    assert remove_suffix(":bar", "foo:bar:baz") == "foo:bar:baz"

    assert remove_suffix("", "foo") == "foo"
    assert remove_suffix("", "foo", required=False) == "foo"
    assert remove_suffix("", "foo", required=True) == "foo"


def test_ancestor_classes():
    assert ancestor_classes(int) == [object]

    class Foo:
        pass

    assert ancestor_classes(Foo) == [object]

    class FooBar(Foo):
        pass

    assert ancestor_classes(FooBar) == [Foo, object]
    assert ancestor_classes(FooBar, reverse=True) == [object, Foo]


def test_is_proper_subclass():

    assert is_proper_subclass(object, object) is False
    assert is_proper_subclass(float, object) is True
    assert is_proper_subclass(object, float) is False
    assert is_proper_subclass(float, float) is False

    class Foo:
        pass

    class Bar(Foo):
        pass

    class Baz(Bar):
        pass

    assert is_proper_subclass(Foo, object) is True
    assert is_proper_subclass(Bar, object) is True
    assert is_proper_subclass(Baz, object) is True

    assert is_proper_subclass(Foo, Foo) is False
    assert is_proper_subclass(Bar, Foo) is True
    assert is_proper_subclass(Baz, Foo) is True


def test_full_class_name():

    assert full_class_name(3) == 'int'
    assert full_class_name(botocore.exceptions.BotoCoreError()) == "botocore.exceptions.BotoCoreError"


def test_full_object_name():

    assert full_object_name(type(3)) == 'int'
    assert full_object_name(botocore.exceptions.BotoCoreError) == "botocore.exceptions.BotoCoreError"
    assert full_object_name(3) is None
    assert full_object_name('foo') is None
    assert full_object_name(full_object_name) == 'dcicutils.misc_utils.full_object_name'


def test_constantly():

    five = constantly(5)

    assert five() == 5
    assert five(13) == 5
    assert five(nobody='cares') == 5
    assert five(0, 1, 2, fourth=3, fifth=4) == 5

    assert five() + five() == 10

    arbitrariness = 1000000
    randomness = constantly(random.randint(1, arbitrariness))
    assert randomness() < arbitrariness + 1
    assert randomness() > 0
    assert randomness() - randomness() == 0
    assert randomness() == randomness()


def test_identity():
    for x in [1, 'foo', ['x', 17]]:
        assert x == identity(x)


def test_count_if():

    list_of_numbers = [0, 10, 20, 30]
    list_of_things = [None, 1, '', 'foo', 'False', [1, 2, 3]]

    list_of_non_zero_numbers = list_of_numbers.copy()
    list_of_non_zero_numbers.remove(0)

    assert count_if(constantly(True), list_of_numbers) == len(list_of_numbers)
    assert count_if(constantly(True), list_of_things) == len(list_of_things)
    assert count_if(constantly(True), []) == 0

    assert count_if(constantly(False), list_of_numbers) == 0
    assert count_if(constantly(False), list_of_things) == 0
    assert count_if(constantly(False), []) == 0

    assert count_if(identity, list_of_numbers) == len([x for x in list_of_numbers if x])
    assert count_if(identity, list_of_things) == len([x for x in list_of_things if x])
    assert count_if(identity, []) == 0

    with pytest.raises(Exception):
        count_if(identity, None)


def test_count():

    list_of_numbers = [0, 10, 20, 30]
    list_of_things = [None, 1, '', 'foo', 'False', [1, 2, 3]]

    list_of_non_zero_numbers = list_of_numbers.copy()
    list_of_non_zero_numbers.remove(0)

    assert count(list_of_numbers, filter=constantly(True)) == len(list_of_numbers)
    assert count(list_of_things, filter=constantly(True)) == len(list_of_things)
    assert count([], filter=constantly(True)) == 0

    assert count(list_of_numbers, filter=constantly(False)) == 0
    assert count(list_of_things, filter=constantly(False)) == 0
    assert count([], filter=constantly(False)) == 0

    assert count(list_of_numbers) == len([x for x in list_of_numbers if x])
    assert count(list_of_things) == len([x for x in list_of_things if x])
    assert count([]) == 0

    with pytest.raises(Exception):
        count(None)


def test_keyword_as_title():

    assert keyword_as_title('foo') == 'Foo'
    assert keyword_as_title('some_text') == 'Some Text'
    assert keyword_as_title('some text') == 'Some Text'
    assert keyword_as_title('SOME_TEXT') == 'Some Text'

    # Hyphens are unchanged.
    assert keyword_as_title('SOME-TEXT') == 'Some-Text'
    assert keyword_as_title('mary_smith-jones') == 'Mary Smith-Jones'


def test_file_contents():

    mfs = MockFileSystem()

    with mock.patch("io.open", mfs.open):

        with io.open("foo.txt", 'w') as fp:
            print("foo", file=fp)
            print("bar", file=fp)

        assert file_contents("foo.txt") == "foo\nbar\n"
        assert file_contents("foo.txt", binary=True) == 'foo\nbar\n'.encode('utf-8')
        assert file_contents("foo.txt", binary=True) == b'\x66\x6f\x6f\x0a\x62\x61\x72\x0a'

        with io.open("foo.bin", 'wb') as fp:
            fp.write(bytes([72, 101]))
            fp.write(bytes([108, 108, 111, 33, 10]))

        assert file_contents("foo.bin", binary=True) == b'\x48\x65\x6c\x6c\x6f\x21\x0a'
        assert file_contents("foo.bin", binary=False) == b'\x48\x65\x6c\x6c\x6f\x21\x0a'.decode('utf-8')
        assert file_contents("foo.bin", binary=False) == 'Hello!\n'


def test_make_counter():

    counter = make_counter()
    assert counter() == 0
    assert counter() == 1
    assert counter() == 2

    array_counter = make_counter([], step=[0])
    assert array_counter() == [0]
    assert array_counter() == [0, 0]
    assert array_counter() == [0, 0, 0]

    string_counter = make_counter('', step='.')
    assert string_counter() == ''
    assert string_counter() == '.'
    assert string_counter() == '..'


class TestCachedField:

    DEFAULT_TIMEOUT = 600

    def test_cached_field_basic(self):
        def simple_update_function():
            return random.choice(range(10000))

        field = CachedField('simple1', update_function=simple_update_function)
        assert field.value is not None
        current = field.get()
        assert current == field.value
        assert field.get_updated() != current
        assert field.timeout == self.DEFAULT_TIMEOUT
        field.set_timeout(30)
        assert field.timeout == 30

    def test_cached_field_mocked(self):
        dt = ControlledTime()

        with mock.patch.object(datetime_module, "datetime", dt):
            field = CachedField('simple1', update_function=make_counter())

            assert field.value is not None

            # Get a value, which should not be changing over short periods of time.
            val1 = field.get()

            assert field.value == val1
            assert field.get() == val1

            assert field.value == val1
            assert field.get() == val1

            # Forcing an update even though not much time has passed. Field value should be updated.
            val2 = field.get_updated()

            assert val2 != val1
            assert field.value != val1
            assert field.value == val2

            # Immediately recheck value, but accepting cache value. Field value should be unchanged.
            val3 = field.get()

            assert val3 == val2
            assert field.value == val2
            assert field.value == val3

            # Wait a while, but not enough to trigger cache update. Field value should be unchanged.
            dt.sleep(self.DEFAULT_TIMEOUT / 2)
            val4 = field.get()

            assert val2 == val4
            assert val2 == field.value
            assert val4 == field.value

            # Wait a bit longer, enough to trigger cache update. Field value should be updated.

            dt.sleep(self.DEFAULT_TIMEOUT / 2)  # This should push us into the cache refill time
            val5 = field.get()

            assert val2 != val5
            assert field.value != val2
            assert field.value == val5

            assert field.get() == val5  # This is the new stable value until next cache timeout
            assert field.get() == val5
            assert field.get() == val5
            assert field.get() == val5

            dt.sleep(self.DEFAULT_TIMEOUT)  # Fast forward to where we're going to refill again
            assert field.get() != val5

    def test_cached_field_timeout(self):
        field = CachedField('simple1', update_function=make_counter())

        assert field.timeout == self.DEFAULT_TIMEOUT
        field.set_timeout(30)
        assert field.timeout == 30


@pytest.mark.parametrize('token, expected', [
    ('VariantSample', 'variant_sample'),
    ('Variant', 'variant'),
    ('HiglassViewConfig', 'higlass_view_config'),
    ('ABCD', 'a_b_c_d'),
    ('', ''),
    ('Oneverylongthing1234567895D', 'oneverylongthing1234567895_d'),
    ('XMLContainer', 'x_m_l_container'),
])
def test_camel_case_to_snake_case(token, expected):
    assert camel_case_to_snake_case(token) == expected


@pytest.mark.parametrize('token, expected', [
    ('', ''),
    ('x', 'X'),
    ('foo', 'Foo'),
    ('FOO', 'FOO'),
    ('Foo', 'Foo'),
    ('fooBar', 'FooBar'),
])
def test_capitalize1(token, expected):
    assert capitalize1(token) == expected


@pytest.mark.parametrize('token, expected', [
    ('variant_sample', 'VariantSample'),
    ('variant', 'Variant'),
    ('higlass_view_config', 'HiglassViewConfig'),
    ('a_b_c_d', 'ABCD'),
    ('', ''),
    ('oneverylongthing1234567895_d', 'Oneverylongthing1234567895D'),
    ('x_m_l_container', 'XMLContainer'),
    ('X_M_L_Container', 'XMLContainer'),
])
def test_snake_case_to_camel_case(token, expected):
    assert snake_case_to_camel_case(token) == expected


@pytest.mark.parametrize('obj', [
    {},
    {'hello': 'world'},
    {'foo': 5},
    {'list': ['a', 'b', 'c']},
    {'list2': [1, 2, 3]},
    {'list_of_objects': [
        {'hello': 'world', 'foo': 'bar'},
        {'hello': 'dog', 'foo': 'cat'}
    ]},
    {'object': {'of objects': {'of more objects': {'even more': 'and more'}}}}
])
def test_copy_json(obj):
    """ Tests some basic cases for copy_json """
    assert copy_json(obj) == obj


def test_copy_json_side_effects():
    obj = {'foo': [1, 2, 3], 'bar': [{'x': 4, 'y': 5}, {'x': 2, 'y': 7}]}
    obj_copy = copy_json(obj)
    obj['foo'][1] = 20
    obj['bar'][0]['y'] = 500  # NoQA - PyCharm wrongly fears there are type errors in this line, that it will fail.
    obj['bar'][1] = 17
    assert obj == {'foo': [1, 20, 3], 'bar': [{'x': 4, 'y': 500}, 17]}
    assert obj_copy == {'foo': [1, 2, 3], 'bar': [{'x': 4, 'y': 5}, {'x': 2, 'y': 7}]}


class SampleClass:

    def __init__(self, favorite_fruit):
        self.favorite_fruit = favorite_fruit

    FAVORITE_COLOR = CustomizableProperty('FAVORITE_COLOR', description="the string name of a color")


class SampleClass2(SampleClass):

    FAVORITE_SONG = CustomizableProperty('FAVORITE_SONG', description="the string name of a song")


class SampleClass3(SampleClass2):

    FAVORITE_COLOR = 'blue'
    FAVORITE_SONG = 'Jingle Bells'


def test_find_field_declared_class():

    thing = SampleClass2(favorite_fruit='orange')

    [kind, value] = UncustomizedInstance._find_field_declared_class(thing, 'favorite_fruit')
    assert kind == 'instance'
    assert value == 'orange'

    [kind, value] = UncustomizedInstance._find_field_declared_class(thing, 'FAVORITE_SONG')
    assert kind == SampleClass2
    ignored(value)

    [kind, value] = UncustomizedInstance._find_field_declared_class(thing, 'FAVORITE_COLOR')
    assert kind == SampleClass
    ignored(value)

    with pytest.raises(RuntimeError):
        # If we were to search for something that simply wasn't a property, customizable or not,
        # the search would fail and a RuntimeError would be raised.
        UncustomizedInstance._find_field_declared_class(thing, 'FAVORITE_SHOW')


def test_uncustomized_instance():

    test_class_prefix = __name__

    thing = SampleClass2(favorite_fruit=CustomizableProperty('favorite_fruit',
                                                             description="the string name of a fruit"))

    assert str(UncustomizedInstance(thing, field='FAVORITE_SONG')) == (
        "Attempt to access field FAVORITE_SONG from class %s.SampleClass2."
        " It was expected to be given a custom value in a subclass: the string name of a song."
        % test_class_prefix
    )

    assert str(UncustomizedInstance(thing, field='FAVORITE_COLOR')) == (
        "Attempt to access field FAVORITE_COLOR from class %s.SampleClass."
        " It was expected to be given a custom value in a subclass: the string name of a color."
        % test_class_prefix
    )

    assert str(UncustomizedInstance(thing, field='favorite_fruit')) == (
        "Attempt to access field favorite_fruit from instance."
        " It was expected to be given a custom value in a subclass: the string name of a fruit."
    )


def test_customized_instance():

    test_class_prefix = __name__

    uncustomized_thing = SampleClass2(favorite_fruit=CustomizableProperty('favorite_fruit',
                                                                          description="the string name of a fruit"))

    # It doesn't work to store these things directly in the slot
    assert isinstance(uncustomized_thing.favorite_fruit, CustomizableProperty)
    assert isinstance(getattr(uncustomized_thing, "favorite_fruit"), CustomizableProperty)
    # But this will spot it...
    with printed_output() as printed:
        with raises_regexp(UncustomizedInstance, "Attempt to access field favorite_fruit from instance."
                                                 " It was expected to be given a custom value in a subclass:"
                                                 " the string name of a fruit."):
            getattr_customized(uncustomized_thing, "favorite_fruit")
        assert printed.last is None

    with printed_output() as printed:
        with raises_regexp(UncustomizedInstance, "Attempt to access field FAVORITE_COLOR"
                                                 " from class %s.SampleClass."
                                                 " It was expected to be given a custom value in a subclass:"
                                                 " the string name of a color."
                                                 % test_class_prefix):
            PRINT(uncustomized_thing.FAVORITE_COLOR)
        assert printed.last is None
    with printed_output() as printed:
        with raises_regexp(UncustomizedInstance, "Attempt to access field FAVORITE_COLOR"
                                                 " from class %s.SampleClass."
                                                 " It was expected to be given a custom value in a subclass:"
                                                 " the string name of a color."
                                                 % test_class_prefix):
            PRINT(getattr(uncustomized_thing, "FAVORITE_COLOR"))
        assert printed.last is None
    with printed_output() as printed:
        with raises_regexp(UncustomizedInstance, "Attempt to access field FAVORITE_COLOR"
                                                 " from class %s.SampleClass."
                                                 " It was expected to be given a custom value in a subclass:"
                                                 " the string name of a color."
                                                 % test_class_prefix):
            PRINT(getattr_customized(uncustomized_thing, "FAVORITE_COLOR"))
        assert printed.last is None

    with printed_output() as printed:
        with raises_regexp(UncustomizedInstance, "Attempt to access field FAVORITE_SONG"
                                                 " from class %s.SampleClass2."
                                                 " It was expected to be given a custom value in a subclass:"
                                                 " the string name of a song."
                                                 % test_class_prefix):
            PRINT(uncustomized_thing.FAVORITE_SONG)
        assert printed.last is None
    with printed_output() as printed:
        with raises_regexp(UncustomizedInstance, "Attempt to access field FAVORITE_SONG"
                                                 " from class %s.SampleClass2."
                                                 " It was expected to be given a custom value in a subclass:"
                                                 " the string name of a song."
                                                 % test_class_prefix):
            PRINT(getattr(uncustomized_thing, "FAVORITE_SONG"))
        assert printed.last is None
    with printed_output() as printed:
        with raises_regexp(UncustomizedInstance, "Attempt to access field FAVORITE_SONG"
                                                 " from class %s.SampleClass2."
                                                 " It was expected to be given a custom value in a subclass:"
                                                 " the string name of a song."
                                                 % test_class_prefix):
            PRINT(getattr_customized(uncustomized_thing, "FAVORITE_SONG"))
        assert printed.last is None

    customized_thing = SampleClass3(favorite_fruit='orange')

    assert customized_thing.favorite_fruit == 'orange'
    assert customized_thing.FAVORITE_COLOR == 'blue'
    assert customized_thing.FAVORITE_SONG == 'Jingle Bells'


def test_customized_class():

    test_class_prefix = __name__

    with printed_output() as printed:
        PRINT(SampleClass.FAVORITE_COLOR)
        assert printed.last == "<CustomizableProperty FAVORITE_COLOR>"
    with printed_output() as printed:
        PRINT(getattr(SampleClass, 'FAVORITE_COLOR'))
        assert printed.last == "<CustomizableProperty FAVORITE_COLOR>"
    with printed_output() as printed:
        with raises_regexp(UncustomizedInstance, "Attempt to access field FAVORITE_COLOR"
                                                 " from class %s.SampleClass."
                                                 " It was expected to be given a custom value in a subclass:"
                                                 " the string name of a color."
                                                 % test_class_prefix):
            PRINT(getattr_customized(SampleClass, 'FAVORITE_COLOR'))
        assert printed.last is None

    with printed_output() as printed:
        PRINT(SampleClass2.FAVORITE_COLOR)
        assert printed.last == "<CustomizableProperty FAVORITE_COLOR>"
    with printed_output() as printed:
        PRINT(getattr(SampleClass2, 'FAVORITE_COLOR'))
        assert printed.last == "<CustomizableProperty FAVORITE_COLOR>"
    with printed_output() as printed:
        with raises_regexp(UncustomizedInstance, "Attempt to access field FAVORITE_COLOR"
                                                 " from class %s.SampleClass."
                                                 " It was expected to be given a custom value in a subclass:"
                                                 " the string name of a color."
                                                 % test_class_prefix):
            PRINT(getattr_customized(SampleClass2, 'FAVORITE_COLOR'))
        assert printed.last is None

    with printed_output() as printed:
        PRINT(SampleClass2.FAVORITE_SONG)
        assert printed.last == "<CustomizableProperty FAVORITE_SONG>"
    with printed_output() as printed:
        PRINT(getattr(SampleClass2, 'FAVORITE_SONG'))
        assert printed.last == "<CustomizableProperty FAVORITE_SONG>"
    with printed_output() as printed:
        with raises_regexp(UncustomizedInstance, "Attempt to access field FAVORITE_SONG"
                                                 " from class %s.SampleClass2."
                                                 " It was expected to be given a custom value in a subclass:"
                                                 " the string name of a song."
                                                 % test_class_prefix):
            PRINT(getattr_customized(SampleClass2, 'FAVORITE_SONG'))
        assert printed.last is None


def test_url_path_join():

    assert url_path_join('foo', 'bar') == 'foo/bar'
    assert url_path_join('foo/', 'bar') == 'foo/bar'
    assert url_path_join('foo', '/bar') == 'foo/bar'
    assert url_path_join('foo/', '/bar') == 'foo/bar'
    assert url_path_join('//foo//', '///bar//') == '//foo/bar//'


def test_decorator_for_class():

    # This test is kind of a 'test first' thing, where we first illustrate that the native decorator facility
    # has a problem that is pretty irritating. Then we check our solution doesn't have that problem.

    def check_class_decoration(the_decorator):

        @the_decorator(foo=False)
        class Decorated1:
            pass

        @the_decorator(foo=True)
        class Decorated2(Decorated1):
            pass

        @the_decorator
        class Decorated3(Decorated2):  # noQA - There's a deliberate bug on this line for testing
            pass

        assert isinstance(Decorated1, type)
        assert isinstance(Decorated2, type)
        assert isinstance(Decorated3, type)

        assert Decorated1.foo is False
        assert Decorated2.foo is True
        assert Decorated3.foo is False

    def native_decorator(foo=False):
        def _wrap(cls):
            cls.foo = foo
            return cls
        return _wrap

    with pytest.raises(Exception):
        #
        # If you were to remove the pytest.raises here, you'd see:
        #
        # >       assert isinstance(Decorated3, type)
        # E       assert False
        # E        +  where False =
        #               isinstance(<function test_decorator.<locals>.native_decorator.<locals>._wrap at 0x109ec50d0>,
        #                          type)
        #
        check_class_decoration(native_decorator)

    # It works to 'promote' a native decorator to a better decorator via function call.

    check_class_decoration(decorator(native_decorator))

    # It works the normal decorator way with @better_decorator

    @decorator  # noQA - PyCharm will incorrectly infer that this requires an argument list
    def better_decorator(foo=False):
        def _wrap(cls):
            cls.foo = foo
            return cls
        return _wrap

    check_class_decoration(better_decorator)

    # It works the normal decorator way with an arglist, as in: @another_better_decorator(...)

    @decorator()
    def another_better_decorator(foo=False):
        def _wrap(cls):
            cls.foo = foo
            return cls
        return _wrap

    check_class_decoration(another_better_decorator)


def test_decorator_for_function():

    def check_function_decoration(the_decorator):

        # Remember that the function promises not to take positional arguments.
        @the_decorator(label='eff')
        def f(x):
            return x

        assert f(4) == {'eff': 4}

        @the_decorator()
        def f(x):
            return x

        assert f(4) == {'value': 4}

        @the_decorator
        def f(x):
            return x

        assert f(4) == {'value': 4}

    def native_decorator(label='value'):
        def _wrap(fn):
            @functools.wraps(fn)
            def _wrapped(*args, **kwargs):
                return {label: fn(*args, **kwargs)}
            return _wrapped
        return _wrap

    with pytest.raises(Exception):
        check_function_decoration(native_decorator)

    # It works to 'promote' a native decorator to a better decorator via function call.

    check_function_decoration(decorator(native_decorator))

    # It works the normal decorator way with @better_decorator

    @decorator  # noQA - PyCharm will incorrectly infer that this requires an argument list
    def better_decorator(label='value'):
        def _wrap(fn):
            @functools.wraps(fn)
            def _wrapped(*args, **kwargs):
                return {label: fn(*args, **kwargs)}
            return _wrapped
        return _wrap

    check_function_decoration(better_decorator)

    # It works the normal decorator way with an arglist, as in: @another_better_decorator(...)

    @decorator()
    def another_better_decorator(label='value'):
        def _wrap(fn):
            @functools.wraps(fn)
            def _wrapped(*args, **kwargs):
                return {label: fn(*args, **kwargs)}
            return _wrapped
        return _wrap

    check_function_decoration(another_better_decorator)


def test_is_valid_absolute_uri():

    # Scheme and host are required. We want absolute URIs.
    #
    # In the rfc3987 implementation, there are a couple of cases marked that used to return true because
    # most of these were only screened out for lack of a colon (:) and those occasional cases were let
    # through improperly. Really the colon check was supposed to be checking for a scheme, but colons can
    # happen in other places and that was a lousy check. -kmp 20-Apr-2021

    assert is_valid_absolute_uri("foo") is False

    assert is_valid_absolute_uri("/foo") is False
    assert is_valid_absolute_uri("/foo.html") is False

    assert is_valid_absolute_uri("/foo?alpha") is False
    assert is_valid_absolute_uri("/foo?alpha=1") is False
    assert is_valid_absolute_uri("/foo?alpha=1&beta=2") is False

    assert is_valid_absolute_uri("//somehost") is False
    assert is_valid_absolute_uri("//somehost.example.com") is False

    assert is_valid_absolute_uri("//user@somehost") is False
    assert is_valid_absolute_uri("//user:pass@somehost") is False  # Used to wrongly yield True due to ':' in URI

    assert is_valid_absolute_uri("//somehost/") is False
    assert is_valid_absolute_uri("//somehost.example.com/") is False

    assert is_valid_absolute_uri("//somehost?alpha") is False
    assert is_valid_absolute_uri("//somehost?alpha=1") is False
    assert is_valid_absolute_uri("//somehost?alpha=1&beta=2") is False

    assert is_valid_absolute_uri("//somehost/?alpha=1&beta=2") is False

    # Used to wrongly yield True due to ':' in URI
    assert is_valid_absolute_uri("//somehost/?alpha=1&beta=2&colon=:") is False

    # Scheme provided, but no host. We want absolute URIs.
    #
    # In the rfc3987 implementation we used to use, each of the next three examples used to return False.
    # -kmp 20-Apr-2021

    assert is_valid_absolute_uri("http:/foo?alpha") is False  # Used to be True
    assert is_valid_absolute_uri("http:/foo?alpha=1") is False  # Used to be True
    assert is_valid_absolute_uri("http:/foo?alpha=1&beta=2") is False  # Used to be True

    # Scheme provided, but not the one we want.
    #
    # In the rfc3987 implementation, we allowed these through because we really just looked for a colon.
    # But we're not prepared to manage these other protocols, so we're now more careful. -kmp 20-Apr-2021

    assert is_valid_absolute_uri("ftps://somehost") is False  # Used to be True
    assert is_valid_absolute_uri("ftp://somehost") is False  # Used to be True

    # Finally we have a scheme and a host

    assert is_valid_absolute_uri("https://somehost") is True

    assert is_valid_absolute_uri("http://somehost") is True
    assert is_valid_absolute_uri("http://somehost.example.com") is True

    assert is_valid_absolute_uri("http://user@somehost") is True
    assert is_valid_absolute_uri("http://user:pass@somehost") is True

    assert is_valid_absolute_uri("http://somehost/") is True
    assert is_valid_absolute_uri("http://somehost.example.com/") is True

    assert is_valid_absolute_uri("http://somehost?alpha") is True
    assert is_valid_absolute_uri("http://somehost?alpha=1") is True
    assert is_valid_absolute_uri("http://somehost?alpha=1&beta=2") is True

    assert is_valid_absolute_uri("http://somehost/?alpha=1&beta=2") is True

    assert is_valid_absolute_uri("http://somehost/?alpha=1&beta=2&colon=:") is True

    # The given string still has to be syntactically valid, though.
    #
    # In the rfc3987 implementation we used to use, each of the next three examples used to raise ValueError
    # when parsing uri_reference to be validated. Now we trap that and quietly return False. -kmp 20-Apr-2021

    assert is_valid_absolute_uri("http://what:is:this/foo") is False  # Used to raise ValueError
    assert is_valid_absolute_uri("http://host:notanumber/foo") is False  # Used to raise ValueError
    assert is_valid_absolute_uri("http://what@is@this/foo") is False  # Used to raise ValueError

    # TODO: In the rfc3987 implementation, we allowed tags, but do we really want that? -kmp 20-Apr-2021

    # Used to be False, but only due to lack of ':' in URI, not due to tag
    assert is_valid_absolute_uri("foo#alpha") is False
    assert is_valid_absolute_uri("foo#alpha:beta") is False  # Used to wrongly be True due to ':' in URI

    assert is_valid_absolute_uri("http://abc.def/foo#alpha") is True  # TODO: Reconsider tags
    assert is_valid_absolute_uri("http://abc.def/foo#alpha:beta") is True  # TODO: Reconsider tags


def test_override_dict():

    d = {'foo': 'bar'}
    d_copy = d.copy()

    unique_prop1 = str(uuid.uuid4())
    unique_prop2 = str(uuid.uuid4())
    unique_prop3 = str(uuid.uuid4())

    assert unique_prop1 not in d
    assert unique_prop2 not in d
    assert unique_prop3 not in d

    with override_dict(d, **{unique_prop1: "something", unique_prop2: "anything"}):

        assert unique_prop1 in d  # added
        value1a = d.get(unique_prop1)
        assert value1a == "something"

        assert unique_prop2 in d  # added
        value2a = d.get(unique_prop2)
        assert value2a == "anything"

        assert unique_prop3 not in d

        with override_dict(d, **{unique_prop1: "something_else", unique_prop3: "stuff"}):

            assert unique_prop1 in d  # updated
            value1b = d.get(unique_prop1)
            assert value1b == "something_else"

            assert unique_prop2 in d  # unchanged
            assert d.get(unique_prop2) == value2a

            assert unique_prop3 in d  # added
            assert d.get(unique_prop3) == "stuff"

            with override_dict(d, **{unique_prop1: None}):

                assert unique_prop1 not in d  # removed

                with override_dict(d, **{unique_prop1: None}):

                    assert unique_prop1 not in d  # re-removed

                assert unique_prop1 not in d  # un-re-removed, but still removed

            assert unique_prop1 in d  # restored after double removal
            assert d.get(unique_prop1) == value1b

        assert unique_prop1 in d
        assert d.get(unique_prop1) == value1a

        assert unique_prop2 in d
        assert d.get(unique_prop2) == value2a

        assert unique_prop3 not in d

    assert unique_prop1 not in d
    assert unique_prop2 not in d
    assert unique_prop3 not in d

    assert d == d_copy


def test_override_environ():

    unique_prop1 = str(uuid.uuid4())
    unique_prop2 = str(uuid.uuid4())
    unique_prop3 = str(uuid.uuid4())

    assert unique_prop1 not in os.environ
    assert unique_prop2 not in os.environ
    assert unique_prop3 not in os.environ

    with override_environ(**{unique_prop1: "something", unique_prop2: "anything"}):

        assert unique_prop1 in os.environ  # added
        value1a = os.environ.get(unique_prop1)
        assert value1a == "something"

        assert unique_prop2 in os.environ  # added
        value2a = os.environ.get(unique_prop2)
        assert value2a == "anything"

        assert unique_prop3 not in os.environ

        with override_environ(**{unique_prop1: "something_else", unique_prop3: "stuff"}):

            assert unique_prop1 in os.environ  # updated
            value1b = os.environ.get(unique_prop1)
            assert value1b == "something_else"

            assert unique_prop2 in os.environ  # unchanged
            assert os.environ.get(unique_prop2) == value2a

            assert unique_prop3 in os.environ  # added
            assert os.environ.get(unique_prop3) == "stuff"

            with override_environ(**{unique_prop1: None}):

                assert unique_prop1 not in os.environ  # removed

                with override_environ(**{unique_prop1: None}):

                    assert unique_prop1 not in os.environ  # re-removed

                assert unique_prop1 not in os.environ  # un-re-removed, but still removed

            assert unique_prop1 in os.environ  # restored after double removal
            assert os.environ.get(unique_prop1) == value1b

        assert unique_prop1 in os.environ
        assert os.environ.get(unique_prop1) == value1a

        assert unique_prop2 in os.environ
        assert os.environ.get(unique_prop2) == value2a

        assert unique_prop3 not in os.environ

    assert unique_prop1 not in os.environ
    assert unique_prop2 not in os.environ
    assert unique_prop3 not in os.environ<|MERGE_RESOLUTION|>--- conflicted
+++ resolved
@@ -22,11 +22,7 @@
     CustomizableProperty, UncustomizedInstance, getattr_customized, copy_json, url_path_join,
     as_seconds, ref_now, in_datetime_interval, as_datetime, as_ref_datetime, as_utc_datetime, REF_TZ, hms_now, HMS_TZ,
     DatetimeCoercionFailure, remove_element, identity, count, count_if, find_association, find_associations,
-<<<<<<< HEAD
-    ancestor_classes, is_proper_subclass, decorator, capitalize1,
-=======
-    ancestor_classes, is_proper_subclass, decorator, is_valid_absolute_uri, override_environ, override_dict
->>>>>>> c3c91429
+    ancestor_classes, is_proper_subclass, decorator, is_valid_absolute_uri, override_environ, override_dict, capitalize1,
 )
 from dcicutils.qa_utils import (
     Occasionally, ControlledTime, override_environ as qa_override_environ, MockFileSystem, printed_output, raises_regexp
