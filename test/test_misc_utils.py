import botocore.exceptions
import datetime as datetime_module
import io
import json
import os
import pytest
import random
import re
import time
import warnings
import webtest

from dcicutils.misc_utils import (
    PRINT, ignored, filtered_warnings, get_setting_from_context, VirtualApp, VirtualAppError,
    _VirtualAppHelper,  # noqa - yes, this is a protected member, but we still want to test it
    Retry, apply_dict_overrides, utc_today_str, RateManager, environ_bool,
    LockoutManager, check_true, remove_prefix, remove_suffix, full_class_name, full_object_name, constantly,
    keyword_as_title, file_contents, CachedField, camel_case_to_snake_case, snake_case_to_camel_case, make_counter,
<<<<<<< HEAD
    CustomizableProperty, UncustomizedInstance, getattr_customized
)
from dcicutils.qa_utils import (
    Occasionally, ControlledTime, override_environ, MockFileSystem, printed_output, raises_regexp
=======
    copy_json,
>>>>>>> 2e9323bb
)
from unittest import mock


def test_uppercase_print():
    # This is just a synonym, so the easiest thing is just to test that fact.
    assert PRINT._printer == print

    # But also a basic test that it does something
    s = io.StringIO()
    PRINT("something", file=s)
    assert s.getvalue() == "something\n"


def test_ignored():
    def foo(x, y):
        ignored(x, y)
    # Check that no error occurs for having used this.
    assert foo(3, 4) is None


def test_get_setting_from_context():

    sample_settings = {'pie.flavor': 'apple'}

    with mock.patch.object(os, "environ", {}):

        assert get_setting_from_context(sample_settings, ini_var='pie.flavor') == 'apple'
        assert get_setting_from_context(sample_settings, ini_var='pie.color') is None
        assert get_setting_from_context(sample_settings, ini_var='pie.color', default='brown') == 'brown'

        # Note that env_var=None means 'use default', not 'no env var'. You'd want env_var=False for 'no env var'.
        assert get_setting_from_context(sample_settings, ini_var='pie.flavor', env_var=None) == 'apple'
        assert get_setting_from_context(sample_settings, ini_var='pie.color', env_var=None) is None
        assert get_setting_from_context(sample_settings, ini_var='pie.color', env_var=None, default='brown') == 'brown'

        assert get_setting_from_context(sample_settings, ini_var='pie.flavor', env_var=False) == 'apple'
        assert get_setting_from_context(sample_settings, ini_var='pie.color', env_var=False) is None
        assert get_setting_from_context(sample_settings, ini_var='pie.color', env_var=False, default='brown') == 'brown'

    with mock.patch.object(os, "environ", {'PIE_FLAVOR': 'cherry', 'PIE_COLOR': 'red'}):

        assert get_setting_from_context(sample_settings, ini_var='pie.flavor') == 'cherry'
        assert get_setting_from_context(sample_settings, ini_var='pie.color') == 'red'

        # Note that env_var=None means 'use default', not 'no env var'. You'd want env_var=False for 'no env var'.
        assert get_setting_from_context(sample_settings, ini_var='pie.flavor', env_var=None) == 'cherry'
        assert get_setting_from_context(sample_settings, ini_var='pie.color', env_var=None) == 'red'

        assert get_setting_from_context(sample_settings, ini_var='pie.flavor', env_var=False) == 'apple'
        assert get_setting_from_context(sample_settings, ini_var='pie.color', env_var=False) is None

    with mock.patch.object(os, "environ", {'PIE_FLAVOR': '', 'PIE_COLOR': ''}):

        # Note that because there is an explicit value in the environment, even null, that gets used.

        assert get_setting_from_context(sample_settings, ini_var='pie.flavor') == ''
        assert get_setting_from_context(sample_settings, ini_var='pie.flavor', env_var=None) == ''
        assert get_setting_from_context(sample_settings, ini_var='pie.flavor', env_var=False) == 'apple'

        assert get_setting_from_context(sample_settings, ini_var='pie.flavor', env_var=None, default='lime') == ''
        assert get_setting_from_context(sample_settings, ini_var='pie.flavor', env_var=False, default='lime') == 'apple'

        assert get_setting_from_context(sample_settings, ini_var='pie.color') == ''
        assert get_setting_from_context(sample_settings, ini_var='pie.color', env_var=None) == ''
        assert get_setting_from_context(sample_settings, ini_var='pie.color', env_var=False) is None

        assert get_setting_from_context(sample_settings, ini_var='pie.color', env_var=None, default='green') == ''
        assert get_setting_from_context(sample_settings, ini_var='pie.color', env_var=False, default='green') == 'green'


class FakeResponse:

    def __init__(self, json):
        self._json = json

    def json(self):
        return self._json

    @property
    def content(self):
        return json.dumps(self.json, indent=2, default=str)


class FakeTestApp:
    def __init__(self, app, extra_environ=None):
        self.app = app
        self.extra_environ = extra_environ or {}
        self.calls = []

    def get(self, url, **kwargs):
        call_info = {'op': 'get', 'url': url, 'kwargs': kwargs}
        self.calls.append(call_info)
        return FakeResponse({'processed': call_info})

    def post_json(self, url, obj, **kwargs):
        call_info = {'op': 'post_json', 'url': url, 'obj': obj, 'kwargs': kwargs}
        self.calls.append(call_info)
        return FakeResponse({'processed': call_info})

    def put_json(self, url, obj, **kwargs):
        call_info = {'op': 'put_json', 'url': url, 'obj': obj, 'kwargs': kwargs}
        self.calls.append(call_info)
        return FakeResponse({'processed': call_info})

    def patch_json(self, url, obj, **kwargs):
        call_info = {'op': 'patch_json', 'url': url, 'obj': obj, 'kwargs': kwargs}
        self.calls.append(call_info)
        return FakeResponse({'processed': call_info})


class FakeApp:
    pass


def test_virtual_app_creation():
    with mock.patch.object(VirtualApp, "HELPER_CLASS", FakeTestApp):
        app = FakeApp()
        environ = {'some': 'stuff'}

        vapp = VirtualApp(app, environ)

        assert isinstance(vapp, VirtualApp)
        assert not isinstance(vapp, webtest.TestApp)
        assert not isinstance(vapp, _VirtualAppHelper)

        assert isinstance(vapp.wrapped_app, FakeTestApp)  # the mocked one, anyway.
        assert vapp.wrapped_app.app is app
        assert vapp.wrapped_app.extra_environ is environ

        assert vapp.app is vapp.wrapped_app.app

        return vapp


def test_virtual_app_get():

    with mock.patch.object(VirtualApp, "HELPER_CLASS", FakeTestApp):
        app = FakeApp()
        environ = {'some': 'stuff'}
        vapp = VirtualApp(app, environ)

    log_info = []

    with mock.patch("logging.info") as mock_info:
        mock_info.side_effect = lambda msg: log_info.append(msg)

        response1 = vapp.get("http://no.such.place/")
        assert response1.json() == {
            'processed': {
                'op': 'get',
                'url': 'http://no.such.place/',
                'kwargs': {},
            }
        }

        response2 = vapp.get("http://no.such.place/", params={'foo': 'bar'})
        assert response2.json() == {
            'processed': {
                'op': 'get',
                'url': 'http://no.such.place/',
                'kwargs': {'params': {'foo': 'bar'}},
            }
        }

        assert log_info == [
            'OUTGOING HTTP GET: http://no.such.place/',
            'OUTGOING HTTP GET: http://no.such.place/',
        ]
        assert vapp.wrapped_app.calls == [
            {
                'op': 'get',
                'url': 'http://no.such.place/',
                'kwargs': {},
            },
            {
                'op': 'get',
                'url': 'http://no.such.place/',
                'kwargs': {'params': {'foo': 'bar'}},
            },
        ]


def test_virtual_app_post_json():

    with mock.patch.object(VirtualApp, "HELPER_CLASS", FakeTestApp):
        app = FakeApp()
        environ = {'some': 'stuff'}
        vapp = VirtualApp(app, environ)

    log_info = []

    with mock.patch("logging.info") as mock_info:
        mock_info.side_effect = lambda msg: log_info.append(msg)

        response1 = vapp.post_json("http://no.such.place/", {'beta': 'gamma'})
        assert response1.json() == {
            'processed': {
                'op': 'post_json',
                'url': 'http://no.such.place/',
                'obj': {'beta': 'gamma'},
                'kwargs': {},
            }
        }

        response2 = vapp.post_json("http://no.such.place/", {'alpha': 'omega'}, params={'foo': 'bar'})
        assert response2.json() == {
            'processed': {
                'op': 'post_json',
                'url': 'http://no.such.place/',
                'obj': {'alpha': 'omega'},
                'kwargs': {'params': {'foo': 'bar'}},
            }
        }

        assert log_info == [
            ("OUTGOING HTTP POST on url: %s with object: %s"
             % ("http://no.such.place/", {'beta': 'gamma'})),
            ("OUTGOING HTTP POST on url: %s with object: %s"
             % ("http://no.such.place/", {'alpha': 'omega'})),
        ]
        assert vapp.wrapped_app.calls == [
            {
                'op': 'post_json',
                'url': 'http://no.such.place/',
                'obj': {'beta': 'gamma'},
                'kwargs': {},
            },
            {
                'op': 'post_json',
                'url': 'http://no.such.place/',
                'obj': {'alpha': 'omega'},
                'kwargs': {'params': {'foo': 'bar'}},
            },
        ]


def test_virtual_app_put_json():

    with mock.patch.object(VirtualApp, "HELPER_CLASS", FakeTestApp):
        app = FakeApp()
        environ = {'some': 'stuff'}
        vapp = VirtualApp(app, environ)

    log_info = []

    with mock.patch("logging.info") as mock_info:
        mock_info.side_effect = lambda msg: log_info.append(msg)

        response1 = vapp.put_json("http://no.such.place/", {'beta': 'gamma'})
        assert response1.json() == {
            'processed': {
                'op': 'put_json',
                'url': 'http://no.such.place/',
                'obj': {'beta': 'gamma'},
                'kwargs': {},
            }
        }

        response2 = vapp.put_json("http://no.such.place/", {'alpha': 'omega'}, params={'foo': 'bar'})
        assert response2.json() == {
            'processed': {
                'op': 'put_json',
                'url': 'http://no.such.place/',
                'obj': {'alpha': 'omega'},
                'kwargs': {'params': {'foo': 'bar'}},
            }
        }

        assert log_info == [
            ("OUTGOING HTTP PUT on url: %s with object: %s"
             % ("http://no.such.place/", {'beta': 'gamma'})),
            ("OUTGOING HTTP PUT on url: %s with object: %s"
             % ("http://no.such.place/", {'alpha': 'omega'})),
        ]
        assert vapp.wrapped_app.calls == [
            {
                'op': 'put_json',
                'url': 'http://no.such.place/',
                'obj': {'beta': 'gamma'},
                'kwargs': {},
            },
            {
                'op': 'put_json',
                'url': 'http://no.such.place/',
                'obj': {'alpha': 'omega'},
                'kwargs': {'params': {'foo': 'bar'}},
            },
        ]


def test_virtual_app_patch_json():

    with mock.patch.object(VirtualApp, "HELPER_CLASS", FakeTestApp):
        app = FakeApp()
        environ = {'some': 'stuff'}
        vapp = VirtualApp(app, environ)

    log_info = []

    with mock.patch("logging.info") as mock_info:
        mock_info.side_effect = lambda msg: log_info.append(msg)

        response1 = vapp.patch_json("http://no.such.place/", {'beta': 'gamma'})
        assert response1.json() == {
            'processed': {
                'op': 'patch_json',
                'url': 'http://no.such.place/',
                'obj': {'beta': 'gamma'},
                'kwargs': {},
            }
        }

        response2 = vapp.patch_json("http://no.such.place/", {'alpha': 'omega'}, params={'foo': 'bar'})
        assert response2.json() == {
            'processed': {
                'op': 'patch_json',
                'url': 'http://no.such.place/',
                'obj': {'alpha': 'omega'},
                'kwargs': {'params': {'foo': 'bar'}},
            }
        }

        assert log_info == [
            ("OUTGOING HTTP PATCH on url: %s with changes: %s"
             % ("http://no.such.place/", {'beta': 'gamma'})),
            ("OUTGOING HTTP PATCH on url: %s with changes: %s"
             % ("http://no.such.place/", {'alpha': 'omega'})),
        ]
        assert vapp.wrapped_app.calls == [
            {
                'op': 'patch_json',
                'url': 'http://no.such.place/',
                'obj': {'beta': 'gamma'},
                'kwargs': {},
            },
            {
                'op': 'patch_json',
                'url': 'http://no.such.place/',
                'obj': {'alpha': 'omega'},
                'kwargs': {'params': {'foo': 'bar'}},
            },
        ]


def test_virtual_app_error():

    error_message = "You did a bad thing."
    offending_url = "http://fixture.4dnucleome.org/offending/url"
    body_text = '{"alpha": "omega"}'
    body_json = {"alpha": "omega"}
    wrapped_error = Exception("Some other exception")

    e = VirtualAppError(error_message, offending_url, body_text, wrapped_error)
    m = str(e)

    assert error_message in m
    assert offending_url in m
    assert body_text in m
    assert str(wrapped_error) in m

    # And the repr is the same.
    assert repr(e) == str(e)

    # NOTE: Weirdly, I think we'd have had complete code coverage even without this next test, but that illustrates
    #  why code coverage counts aren't always the right metric. With different data, the same code paths sometimes
    #  does different things in ways that code coverage tools don't register. -kmp 21-May-2020

    e2 = VirtualAppError(error_message, offending_url, body_json, wrapped_error)
    m2 = str(e2)

    assert error_message in m2
    assert offending_url in m2
    assert str(body_json) in m2             # body_json will be rendered as a Python dict (e.g., with single quotes)
    assert not json.dumps(body_json) in m2  # So body_json will NOT be rendered as JSON via json.dumps
    assert str(wrapped_error) in m2

    # And the repr is the same.
    assert repr(e2) == str(e2)


def test_virtual_app_crud_failure():

    simulated_error_message = "simulated error"

    class FakeTestApp:

        def __init__(self, app, environ):
            ignored(app, environ)

        def get(self, url, **kwargs):
            raise webtest.AppError(simulated_error_message)

        def post_json(self, url, object, **kwargs):  # noqa - the name of this argument is not chosen by us here
            raise webtest.AppError(simulated_error_message)

        def put_json(self, url, object, **kwargs):  # noqa - the name of this argument is not chosen by us here
            raise webtest.AppError(simulated_error_message)

        def patch_json(self, url, fields, **kwargs):
            raise webtest.AppError(simulated_error_message)

    with mock.patch.object(VirtualApp, "HELPER_CLASS", FakeTestApp):

        app = FakeApp()
        environ = {'some': 'stuff'}

        vapp = VirtualApp(app, environ)

        some_url = "http://fixture.4dnucleome.org/some/url"

        operations = [
            lambda: vapp.get(some_url),
            lambda: vapp.post_json(some_url, {'a': 1, 'b': 2, 'c': 3}),
            lambda: vapp.put_json(some_url, {'a': 1, 'b': 2, 'c': 3}),
            lambda: vapp.patch_json(some_url, {'b': 5})
        ]

        for operation in operations:
            try:
                operation()
            except Exception as e:
                assert isinstance(e, VirtualAppError)  # NOTE: not webtest.AppError, which is what was raised
                assert str(e.raw_exception) == simulated_error_message
                assert isinstance(e.raw_exception, webtest.AppError)


def test_filtered_warnings():

    def expect_warnings(pairs):
        with warnings.catch_warnings(record=True) as w:
            # Trigger a warning.
            warnings.warn("oh, this is deprecated for sure", DeprecationWarning)  # noqa
            warnings.warn("tsk, tsk, tsk, what ugly code", SyntaxWarning)  # noqa
            # Verify some things
            for expected_count, expected_type in pairs:
                count = 0
                for warning in w:
                    if issubclass(warning.category, expected_type):
                        count += 1
                assert count == expected_count

    expect_warnings([(2, Warning), (1, DeprecationWarning), (1, SyntaxWarning)])

    with filtered_warnings("ignore"):
        expect_warnings([(0, Warning), (0, DeprecationWarning), (0, SyntaxWarning)])

    with filtered_warnings("ignore", category=Warning):
        expect_warnings([(0, Warning), (0, DeprecationWarning), (0, SyntaxWarning)])

    with filtered_warnings("ignore", category=DeprecationWarning):
        expect_warnings([(1, Warning), (0, DeprecationWarning), (1, SyntaxWarning)])

    with filtered_warnings("ignore", category=SyntaxWarning):
        expect_warnings([(1, Warning), (1, DeprecationWarning), (0, SyntaxWarning)])


def _adder(n):
    def addn(x):
        return x + n
    return addn


def test_retry():

    sometimes_add2 = Occasionally(_adder(2), success_frequency=2)

    try:
        assert sometimes_add2(1) == 3
    except Exception as e:
        msg = str(e)
        assert msg == Occasionally.DEFAULT_ERROR_MESSAGE
    assert sometimes_add2(1) == 3
    with pytest.raises(Exception):
        assert sometimes_add2(2) == 4
    assert sometimes_add2(2) == 4

    sometimes_add2.reset()

    @Retry.retry_allowed(retries_allowed=1)
    def reliably_add2(x):
        return sometimes_add2(x)

    assert reliably_add2(1) == 3
    assert reliably_add2(2) == 4
    assert reliably_add2(3) == 5

    rarely_add3 = Occasionally(_adder(3), success_frequency=5)

    with pytest.raises(Exception):
        assert rarely_add3(1) == 4
    with pytest.raises(Exception):
        assert rarely_add3(1) == 4
    with pytest.raises(Exception):
        assert rarely_add3(1) == 4
    with pytest.raises(Exception):
        assert rarely_add3(1) == 4
    assert rarely_add3(1) == 4  # 5th time's a charm


def test_retry_timeouts():

    rarely_add3 = Occasionally(_adder(3), success_frequency=5)

    ARGS = 1  # noqa - We have to access a random place out of a tuple structure for mock data on time.sleep's arg

    # NOTE WELL: For testing, we chose 1.25 to use factors of 2 so floating point can exactly compare

    @Retry.retry_allowed(retries_allowed=4, wait_seconds=2, wait_multiplier=1.25)
    def reliably_add3(x):
        return rarely_add3(x)

    with mock.patch("time.sleep") as mock_sleep:

        assert reliably_add3(1) == 4

        assert mock_sleep.call_count == 4

        assert mock_sleep.mock_calls[0][ARGS][0] == 2
        assert mock_sleep.mock_calls[1][ARGS][0] == 2.5      # 2 * 1.25
        assert mock_sleep.mock_calls[2][ARGS][0] == 3.125    # 2 * 1.25 ** 2
        assert mock_sleep.mock_calls[3][ARGS][0] == 3.90625  # 2 * 1.25 ** 3

        assert reliably_add3(2) == 5

        assert mock_sleep.call_count == 8

        assert mock_sleep.mock_calls[4][ARGS][0] == 2
        assert mock_sleep.mock_calls[5][ARGS][0] == 2.5      # 2 * 1.25
        assert mock_sleep.mock_calls[6][ARGS][0] == 3.125    # 2 * 1.25 ** 2
        assert mock_sleep.mock_calls[7][ARGS][0] == 3.90625  # 2 * 1.25 ** 3

    rarely_add3.reset()

    @Retry.retry_allowed(retries_allowed=4, wait_seconds=2, wait_increment=3)
    def reliably_add_three(x):
        return rarely_add3(x)

    with mock.patch("time.sleep") as mock_sleep:

        assert reliably_add_three(1) == 4

        assert mock_sleep.call_count == 4

        assert mock_sleep.mock_calls[0][ARGS][0] == 2
        assert mock_sleep.mock_calls[1][ARGS][0] == 5   # 2 + 3
        assert mock_sleep.mock_calls[2][ARGS][0] == 8   # 2 + 3 * 2
        assert mock_sleep.mock_calls[3][ARGS][0] == 11  # 2 + 3 * 3

        assert reliably_add_three(2) == 5

        assert mock_sleep.call_count == 8

        assert mock_sleep.mock_calls[4][ARGS][0] == 2
        assert mock_sleep.mock_calls[5][ARGS][0] == 5   # 2 + 3
        assert mock_sleep.mock_calls[6][ARGS][0] == 8   # 2 + 3 * 2
        assert mock_sleep.mock_calls[7][ARGS][0] == 11  # 2 + 3 * 3


def test_retry_error_handling():

    rarely_add3 = Occasionally(_adder(3), success_frequency=5)

    with pytest.raises(SyntaxError):

        @Retry.retry_allowed(retries_allowed=4, wait_seconds=2, wait_increment=3, wait_multiplier=1.25)
        def reliably_add_three(x):
            return rarely_add3(x)


def test_retrying_timeouts():

    rarely_add3 = Occasionally(_adder(3), success_frequency=5)

    ARGS = 1  # noqa - We have to access a random place out of a tuple structure for mock data on time.sleep's arg

    # NOTE WELL: For testing, we chose 1.25 to use factors of 2 so floating point can exactly compare

    reliably_add3 = Retry.retrying(rarely_add3, retries_allowed=4, wait_seconds=2, wait_multiplier=1.25)

    with mock.patch("time.sleep") as mock_sleep:

        assert reliably_add3(1) == 4

        assert mock_sleep.call_count == 4

        assert mock_sleep.mock_calls[0][ARGS][0] == 2
        assert mock_sleep.mock_calls[1][ARGS][0] == 2.5      # 2 * 1.25
        assert mock_sleep.mock_calls[2][ARGS][0] == 3.125    # 2 * 1.25 ** 2
        assert mock_sleep.mock_calls[3][ARGS][0] == 3.90625  # 2 * 1.25 ** 3

        assert reliably_add3(2) == 5

        assert mock_sleep.call_count == 8

        assert mock_sleep.mock_calls[4][ARGS][0] == 2
        assert mock_sleep.mock_calls[5][ARGS][0] == 2.5      # 2 * 1.25
        assert mock_sleep.mock_calls[6][ARGS][0] == 3.125    # 2 * 1.25 ** 2
        assert mock_sleep.mock_calls[7][ARGS][0] == 3.90625  # 2 * 1.25 ** 3

    rarely_add3.reset()

    reliably_add_three = Retry.retrying(rarely_add3, retries_allowed=4, wait_seconds=2, wait_increment=3)

    with mock.patch("time.sleep") as mock_sleep:

        assert reliably_add_three(1) == 4

        assert mock_sleep.call_count == 4

        assert mock_sleep.mock_calls[0][ARGS][0] == 2
        assert mock_sleep.mock_calls[1][ARGS][0] == 5   # 2 + 3
        assert mock_sleep.mock_calls[2][ARGS][0] == 8   # 2 + 3 * 2
        assert mock_sleep.mock_calls[3][ARGS][0] == 11  # 2 + 3 * 3

        assert reliably_add_three(2) == 5

        assert mock_sleep.call_count == 8

        assert mock_sleep.mock_calls[4][ARGS][0] == 2
        assert mock_sleep.mock_calls[5][ARGS][0] == 5   # 2 + 3
        assert mock_sleep.mock_calls[6][ARGS][0] == 8   # 2 + 3 * 2
        assert mock_sleep.mock_calls[7][ARGS][0] == 11  # 2 + 3 * 3


def test_retrying_error_handling():

    rarely_add3 = Occasionally(_adder(3), success_frequency=5)

    with pytest.raises(SyntaxError):

        Retry.retrying(rarely_add3, retries_allowed=4, wait_seconds=2,
                       wait_increment=3, wait_multiplier=1.25)


def test_apply_dict_overrides():

    x = {'a': 1, 'b': 2}

    actual = apply_dict_overrides(x, a=11, c=33)
    expected = {'a': 11, 'b': 2, 'c': 33}
    assert isinstance(actual, dict)
    assert actual == expected
    assert x == expected

    actual = apply_dict_overrides(x, b=22, c=None)
    expected = {'a': 11, 'b': 22, 'c': 33}
    assert actual == expected
    assert x == expected


def test_utc_today_str():
    pattern = "[0-9][0-9][0-9][0-9]-[0-9][0-9]-[0-9][0-9]"
    actual = utc_today_str()
    assert re.match(pattern, actual), "utc_today_str() result %s did not match format: %s" % (actual, pattern)


def test_lockout_manager_timestamp():

    tick = 0.1
    dt = ControlledTime(tick_seconds=tick)
    timedelta = datetime_module.timedelta

    with mock.patch.object(datetime_module, "datetime", dt):
        with mock.patch.object(time, "sleep", dt.sleep):

            manager = LockoutManager(lockout_seconds=60, safety_seconds=1, action="simulated action")

            assert manager.timestamp == manager.EARLIEST_TIMESTAMP

            manager.wait_if_needed()

            assert manager.timestamp == dt.just_now()

            manager = LockoutManager(lockout_seconds=60, safety_seconds=1, action="simulated action", enabled=False)

            assert manager.timestamp == manager.EARLIEST_TIMESTAMP

            manager.wait_if_needed()

            t0 = dt.just_now()

            assert manager.timestamp == t0

            # This will check time twice but not sleep when disabled.
            # The internal timestamp will be set to the second of those time checks.
            manager.wait_if_needed()

            assert manager.timestamp == t0 + timedelta(seconds=2 * tick)

            time.sleep(30)

            # The passage of time doesn't change the timestamp value, only waiting or update_timestamp does.
            assert manager.timestamp == t0 + timedelta(seconds=2 * tick)

            t1 = dt.just_now()

            manager.update_timestamp()  # Reads time once to set it.

            assert manager.timestamp == t1 + timedelta(seconds=1 * tick)


def test_lockout_manager():

    protected_action = "simulated action"

    # The function now() will get us the time. This assure us that binding datetime.datetime
    # will not be affecting us.
    now = datetime_module.datetime.now

    # real_t0 is the actual wallclock time at the start of this test. We use it only to make sure
    # that all these other tests are really going through our mock. In spite of longer mocked
    # timescales, this test should run quickly.
    real_t0 = now()
    print("Starting test at", real_t0)

    # dt will be our substitute for datetime.datetime.
    # (it also has a sleep method that we can substitute for time.sleep)
    dt = ControlledTime(tick_seconds=1)

    class MockLogger:

        def __init__(self):
            self.log = []

        def warning(self, msg):
            self.log.append(msg)

    with mock.patch("datetime.datetime", dt):
        with mock.patch("time.sleep", dt.sleep):
            my_log = MockLogger()

            assert isinstance(datetime_module.datetime, ControlledTime)

            lockout_manager = LockoutManager(action=protected_action,
                                             lockout_seconds=60,
                                             safety_seconds=1,
                                             log=my_log)
            assert not hasattr(lockout_manager, 'client')  # Just for safety, we don't need a client for this test

            t0 = dt.just_now()

            lockout_manager.wait_if_needed()

            t1 = dt.just_now()

            print("t0=", t0)
            print("t1=", t1)

            # We've set the clock to increment 1 second on every call to datetime.datetime.now(),
            # and we expect exactly two calls to be made in the called function:
            #  - Once on entry to get the current time prior to the protected action
            #  - Once on exit to set the timestamp after the protected action.
            # We expect no sleeps, so that doesn't play in.
            assert (t1 - t0).total_seconds() == 2

            assert my_log.log == []

            lockout_manager.wait_if_needed()

            t2 = dt.just_now()

            print("t2=", t2)

            # We've set the clock to increment 1 second on every call to datetime.datetime.now(),
            # and we expect exactly two calls to be made in the called function, plus we also
            # expect to sleep for 60 seconds of the 61 seconds it wants to reserve (one second having
            # passed since the last protected action).

            assert (t2 - t1).total_seconds() == 62

            assert my_log.log == ['Last %s attempt was at 2010-01-01 12:00:02 (1.0 seconds ago).'
                                  ' Waiting 60.0 seconds before attempting another.' % protected_action]

            my_log.log = []  # Reset the log

            dt.sleep(30)  # Simulate 30 seconds of time passing

            t3 = dt.just_now()
            print("t3=", t3)

            lockout_manager.wait_if_needed()

            t4 = dt.just_now()
            print("t4=", t4)

            # We've set the clock to increment 1 second on every call to datetime.datetime.now(),
            # and we expect exactly two calls to be made in the called function, plus we also
            # expect to sleep for 30 seconds of the 61 seconds it wants to reserve (31 seconds having
            # passed since the last protected action).

            assert (t4 - t3).total_seconds() == 32

            assert my_log.log == ['Last %s attempt was at 2010-01-01 12:01:04 (31.0 seconds ago).'
                                  ' Waiting 30.0 seconds before attempting another.' % protected_action]

    real_t1 = now()
    print("Done testing at", real_t1)
    # Whole test should happen much faster, less than a half second
    assert (real_t1 - real_t0).total_seconds() < 0.5


def test_rate_manager():

    metered_action = "simulated action"

    # PyCharm thinks this is not used. -kmp 26-Jul-2020
    # r = RateManager(interval_seconds=60, safety_seconds=1, allowed_attempts=4)

    # The function now() will get us the time. This assure us that binding datetime.datetime
    # will not be affecting us.
    now = datetime_module.datetime.now

    # real_t0 is the actual wallclock time at the start of this test. We use it only to make sure
    # that all these other tests are really going through our mock. In spite of longer mocked
    # timescales, this test should run quickly.
    real_t0 = now()
    print("Starting test at", real_t0)

    # dt will be our substitute for datetime.datetime.
    # (it also has a sleep method that we can substitute for time.sleep)
    tick = 1/128  # 0.0078125 seconds (a little less than a hundredth, but precisely representable in base 2 AND base 10
    dt = ControlledTime(tick_seconds=tick)  #

    class MockLogger:

        def __init__(self):
            self.log = []

        def reset(self):
            self.log = []

        def warning(self, msg):
            self.log.append(msg)

    with mock.patch("datetime.datetime", dt):
        with mock.patch("time.sleep", dt.sleep):
            my_log = MockLogger()

            try:
                RateManager(allowed_attempts=-7, interval_seconds=60)
            except TypeError as e:
                assert str(e) == "The allowed_attempts must be a positive integer: -7"
            else:
                raise AssertionError("Error not raised.")

            class WaitTester:

                def __init__(self, rate_manager):
                    self.count = 0
                    self.expected_wait_max_seconds = 0
                    self.rate_manager = rate_manager
                    rate_manager.set_wait_hook(self.noticer)

                def expect_to_wait(self, max_seconds):
                    self.expected_wait_max_seconds = max_seconds

                def noticer(self, wait_seconds, next_expiration):
                    self.count += 1
                    print("-----")
                    for i, item in enumerate(self.rate_manager.timestamps):
                        print("* " if item == next_expiration else "  ", "Slot", i, "is", item, )
                    print("Expected wait is", self.expected_wait_max_seconds)
                    print("Actual wait is", wait_seconds)
                    assert wait_seconds < self.expected_wait_max_seconds
                    print("-----")

            rate_manager = RateManager(interval_seconds=60, safety_seconds=1, action=metered_action,
                                       allowed_attempts=4, log=my_log)

            wait_tester = WaitTester(rate_manager)

            print("Part A")

            t0 = dt.just_now()
            rate_manager.wait_if_needed()  #
            rate_manager.wait_if_needed()  # Consumes 1 clock tick
            rate_manager.wait_if_needed()  # Consumes 1 clock tick
            rate_manager.wait_if_needed()  # Consumes 1 clock tick
            t1 = dt.now()  # Consumes 1 clock tick
            print("t0=", t0)
            print("t1=", t1)
            assert (t1 - t0).total_seconds() <= 1  # 4 ticks is MUCH less than one second, even with roundoff error
            assert wait_tester.count == 0

            print(json.dumps(my_log.log, indent=2))
            assert my_log.log == []

            my_log.reset()

            print("Part B")

            t0 = dt.just_now()
            wait_tester.expect_to_wait(62)
            rate_manager.wait_if_needed()  # This will have to wait approximately 61 seconds.
            wait_tester.expect_to_wait(0)
            rate_manager.wait_if_needed()  # Consumes 1 clock tick
            rate_manager.wait_if_needed()  # Consumes 1 clock tick
            rate_manager.wait_if_needed()  # Consumes 1 clock tick
            t1 = dt.now()  # Consumes 1 clock tick
            print("t0=", t0)
            print("t1=", t1)
            wait_seconds = (t1 - t0).total_seconds()
            assert wait_seconds > 55, "Wait time (%s seconds) was shorter than expected." % wait_seconds
            assert wait_seconds <= 65, "Wait time (%s seconds) was longer than expected." % wait_seconds
            assert wait_tester.count == 1

            print(json.dumps(my_log.log, indent=2))
            [log_msg_1] = my_log.log
            assert re.match("Waiting 6[0-9][.][0-9]* seconds before attempting simulated action[.]", log_msg_1)

            my_log.reset()

            print("Part C")

            dt.sleep(120)  # This will clear all previous uses
            t0 = dt.just_now()
            rate_manager.wait_if_needed()  # Consumes 1 clock tick
            rate_manager.wait_if_needed()  # Consumes 1 clock tick
            dt.sleep(30)
            rate_manager.wait_if_needed()  # Consumes 1 clock tick
            rate_manager.wait_if_needed()  # Consumes 1 clock tick
            wait_tester.expect_to_wait(32)
            rate_manager.wait_if_needed()  # This should have to wait 32 seconds
            wait_tester.expect_to_wait(0)
            rate_manager.wait_if_needed()  # Consumes 1 clock tick
            dt.sleep(35)
            rate_manager.wait_if_needed()  # Consumes 1 clock tick, consuming an expired item
            rate_manager.wait_if_needed()  # Consumes 1 clock tick, because we just waited
            t1 = dt.now()  # Consumes 1 clock tick
            print("t0=", t0)
            print("t1=", t1)
            expected_wait = 30 + 32 + 35
            print("expected_wait=", expected_wait)
            wait_seconds = (t1 - t0).total_seconds()
            print("actual_wait=", wait_seconds)
            assert wait_seconds > expected_wait - 5, "Wait time (%s seconds) was shorter than expected." % wait_seconds
            assert wait_seconds <= expected_wait + 5, "Wait time (%s seconds) was longer than expected." % wait_seconds
            assert wait_tester.count == 2

            print(json.dumps(my_log.log, indent=2))
            [log_msg_1] = my_log.log
            assert re.match("Waiting 3[0-9][.][0-9]* seconds before attempting simulated action[.]", log_msg_1)

            my_log.reset()

            print("Part D")

            dt.sleep(120)  # This will clear all previous uses
            t0 = dt.just_now()
            rate_manager.wait_if_needed()  # Consumes 1 clock tick
            rate_manager.wait_if_needed()  # Consumes 1 clock tick
            dt.sleep(25)
            rate_manager.wait_if_needed()  # Consumes 1 clock tick
            rate_manager.wait_if_needed()  # Consumes 1 clock tick
            wait_tester.expect_to_wait(37)
            rate_manager.wait_if_needed()  # This should have to wait 37 seconds
            wait_tester.expect_to_wait(0)
            rate_manager.wait_if_needed()  # Consumes 1 clock tick. This would've had to wait, but we already did.
            dt.sleep(25)
            rate_manager.wait_if_needed()  # Consumes 1 clock tick
            dt.sleep(25)
            rate_manager.wait_if_needed()  # Consumes 1 clock tick
            wait_tester.expect_to_wait(12)
            rate_manager.wait_if_needed()  # This should have to wait 12 seconds.
            rate_manager.wait_if_needed()  # Consumes 1 clock tick
            t1 = dt.now()  # Consumes 1 clock tick
            print("t0=", t0)
            print("t1=", t1)
            expected_wait = 25 + 37 + 25 + 25 + 12
            print("expected_wait=", expected_wait)
            wait_seconds = (t1 - t0).total_seconds()
            print("actual_wait=", wait_seconds)
            assert wait_seconds > expected_wait - 5, "Wait time (%s seconds) was shorter than expected." % wait_seconds
            assert wait_seconds <= expected_wait + 5, "Wait time (%s seconds) was longer than expected." % wait_seconds
            assert wait_tester.count == 4

            print(json.dumps(my_log.log, indent=2))
            [log_msg_1, log_msg_2] = my_log.log
            assert re.match("Waiting 3[0-9][.][0-9]* seconds before attempting simulated action[.]", log_msg_1)
            assert re.match("Waiting 1[0-9][.][0-9]* seconds before attempting simulated action[.]", log_msg_2)

            my_log.reset()

            print("End of Parts")

    real_t1 = now()
    print("Done testing at", real_t1)
    # Whole test should happen much faster, less than a half second
    assert (real_t1 - real_t0).total_seconds() < 0.5


def test_environ_bool():

    with override_environ(FOO=None):
        assert environ_bool("FOO") is False
        assert environ_bool("FOO", default=None) is None
        assert environ_bool("FOO", None) is None

    with override_environ(FOO="TRUE"):
        assert environ_bool("FOO") is True
        assert environ_bool("FOO", default=None) is True
        assert environ_bool("FOO", None) is True

    with override_environ(FOO="TrUe"):  # Actually, any case should work
        assert environ_bool("FOO") is True
        assert environ_bool("FOO", default=None) is True
        assert environ_bool("FOO", None) is True

    with override_environ(FOO="FALSE"):
        assert environ_bool("FOO") is False
        assert environ_bool("FOO", default=None) is False
        assert environ_bool("FOO", None) is False

    with override_environ(FOO="anything"):
        assert environ_bool("FOO") is False
        assert environ_bool("FOO", default=None) is False
        assert environ_bool("FOO", None) is False

    with override_environ(FOO=""):
        assert environ_bool("FOO") is False
        assert environ_bool("FOO", default=None) is False
        assert environ_bool("FOO", None) is False


def test_check_true():

    x = [1, 2, 3]
    check_true(x == [1, 2, 3], "x is not a list of one, two, and three.")

    msg = "x is not a list of four, five, and six."
    with pytest.raises(RuntimeError) as e:
        check_true(x == [4, 5, 6], msg)
    assert msg in str(e)


def test_remove_prefix():
    assert remove_prefix("foo:", "foo:bar") == "bar"
    assert remove_prefix("foo:", "foo:bar", required=False) == "bar"
    assert remove_prefix("foo:", "foo:bar", required=True) == "bar"

    assert remove_prefix("foo:", "baz:bar") == "baz:bar"
    assert remove_prefix("foo:", "baz:bar", required=False) == "baz:bar"
    with pytest.raises(ValueError):
        assert remove_prefix("foo:", "baz:bar", required=True)

    assert remove_prefix("foo:", "foo:foo:bar") == "foo:bar"
    assert remove_prefix("foo:", "baz:foo:bar") == "baz:foo:bar"

    assert remove_prefix("", "foo") == "foo"
    assert remove_prefix("", "foo", required=False) == "foo"
    assert remove_prefix("", "foo", required=True) == "foo"


def test_remove_suffix():
    assert remove_suffix(":bar", "foo:bar") == "foo"
    assert remove_suffix(":bar", "foo:bar", required=False) == "foo"
    assert remove_suffix(":bar", "foo:bar", required=True) == "foo"

    assert remove_suffix(":baz", "foo:bar") == "foo:bar"
    assert remove_suffix(":baz", "foo:bar", required=False) == "foo:bar"
    with pytest.raises(ValueError):
        assert remove_suffix(":baz", "foo:bar", required=True)

    assert remove_suffix(":bar", "foo:bar:bar") == "foo:bar"
    assert remove_suffix(":bar", "foo:bar:baz") == "foo:bar:baz"

    assert remove_suffix("", "foo") == "foo"
    assert remove_suffix("", "foo", required=False) == "foo"
    assert remove_suffix("", "foo", required=True) == "foo"


def test_full_class_name():

    assert full_class_name(3) == 'int'
    assert full_class_name(botocore.exceptions.BotoCoreError()) == "botocore.exceptions.BotoCoreError"


def test_full_object_name():

    assert full_object_name(type(3)) == 'int'
    assert full_object_name(botocore.exceptions.BotoCoreError) == "botocore.exceptions.BotoCoreError"
    assert full_object_name(3) is None
    assert full_object_name('foo') is None
    assert full_object_name(full_object_name) == 'dcicutils.misc_utils.full_object_name'


def test_constantly():

    five = constantly(5)

    assert five() == 5
    assert five(13) == 5
    assert five(nobody='cares') == 5
    assert five(0, 1, 2, fourth=3, fifth=4) == 5

    assert five() + five() == 10

    arbitrariness = 1000000
    randomness = constantly(random.randint(1, arbitrariness))
    assert randomness() < arbitrariness + 1
    assert randomness() > 0
    assert randomness() - randomness() == 0
    assert randomness() == randomness()


def test_keyword_as_title():

    assert keyword_as_title('foo') == 'Foo'
    assert keyword_as_title('some_text') == 'Some Text'
    assert keyword_as_title('some text') == 'Some Text'
    assert keyword_as_title('SOME_TEXT') == 'Some Text'

    # Hyphens are unchanged.
    assert keyword_as_title('SOME-TEXT') == 'Some-Text'
    assert keyword_as_title('mary_smith-jones') == 'Mary Smith-Jones'


def test_file_contents():

    mfs = MockFileSystem()

    with mock.patch("io.open", mfs.open):

        with io.open("foo.txt", 'w') as fp:
            print("foo", file=fp)
            print("bar", file=fp)

        assert file_contents("foo.txt") == "foo\nbar\n"
        assert file_contents("foo.txt", binary=True) == 'foo\nbar\n'.encode('utf-8')
        assert file_contents("foo.txt", binary=True) == b'\x66\x6f\x6f\x0a\x62\x61\x72\x0a'

        with io.open("foo.bin", 'wb') as fp:
            fp.write(bytes([72, 101]))
            fp.write(bytes([108, 108, 111, 33, 10]))

        assert file_contents("foo.bin", binary=True) == b'\x48\x65\x6c\x6c\x6f\x21\x0a'
        assert file_contents("foo.bin", binary=False) == b'\x48\x65\x6c\x6c\x6f\x21\x0a'.decode('utf-8')
        assert file_contents("foo.bin", binary=False) == 'Hello!\n'


def test_make_counter():

    counter = make_counter()
    assert counter() == 0
    assert counter() == 1
    assert counter() == 2

    array_counter = make_counter([], step=[0])
    assert array_counter() == [0]
    assert array_counter() == [0, 0]
    assert array_counter() == [0, 0, 0]

    string_counter = make_counter('', step='.')
    assert string_counter() == ''
    assert string_counter() == '.'
    assert string_counter() == '..'


class TestCachedField:

    DEFAULT_TIMEOUT = 600

    def test_cached_field_basic(self):
        def simple_update_function():
            return random.choice(range(10000))

        field = CachedField('simple1', update_function=simple_update_function)
        assert field.value is not None
        current = field.get()
        assert current == field.value
        assert field.get_updated() != current
        assert field.timeout == self.DEFAULT_TIMEOUT
        field.set_timeout(30)
        assert field.timeout == 30

    def test_cached_field_mocked(self):
        dt = ControlledTime()

        with mock.patch.object(datetime_module, "datetime", dt):
            field = CachedField('simple1', update_function=make_counter())

            assert field.value is not None

            # Get a value, which should not be changing over short periods of time.
            val1 = field.get()

            assert field.value == val1
            assert field.get() == val1

            assert field.value == val1
            assert field.get() == val1

            # Forcing an update even though not much time has passed. Field value should be updated.
            val2 = field.get_updated()

            assert val2 != val1
            assert field.value != val1
            assert field.value == val2

            # Immediately recheck value, but accepting cache value. Field value should be unchanged.
            val3 = field.get()

            assert val3 == val2
            assert field.value == val2
            assert field.value == val3

            # Wait a while, but not enough to trigger cache update. Field value should be unchanged.
            dt.sleep(self.DEFAULT_TIMEOUT / 2)
            val4 = field.get()

            assert val2 == val4
            assert val2 == field.value
            assert val4 == field.value

            # Wait a bit longer, enough to trigger cache update. Field value should be updated.

            dt.sleep(self.DEFAULT_TIMEOUT / 2)  # This should push us into the cache refill time
            val5 = field.get()

            assert val2 != val5
            assert field.value != val2
            assert field.value == val5

            assert field.get() == val5  # This is the new stable value until next cache timeout
            assert field.get() == val5
            assert field.get() == val5
            assert field.get() == val5

            dt.sleep(self.DEFAULT_TIMEOUT)  # Fast forward to where we're going to refill again
            assert field.get() != val5

    def test_cached_field_timeout(self):
        field = CachedField('simple1', update_function=make_counter())

        assert field.timeout == self.DEFAULT_TIMEOUT
        field.set_timeout(30)
        assert field.timeout == 30


@pytest.mark.parametrize('token, expected', [
    ('VariantSample', 'variant_sample'),
    ('Variant', 'variant'),
    ('HiglassViewConfig', 'higlass_view_config'),
    ('ABCD', 'a_b_c_d'),
    ('', ''),
    ('Oneverylongthing1234567895D', 'oneverylongthing1234567895_d'),
    ('XMLContainer', 'x_m_l_container'),
])
def test_camel_case_to_snake_case(token, expected):
    assert camel_case_to_snake_case(token) == expected


@pytest.mark.parametrize('token, expected', [
    ('variant_sample', 'VariantSample'),
    ('variant', 'Variant'),
    ('higlass_view_config', 'HiglassViewConfig'),
    ('a_b_c_d', 'ABCD'),
    ('', ''),
    ('oneverylongthing1234567895_d', 'Oneverylongthing1234567895D'),
    ('x_m_l_container', 'XMLContainer'),
    ('X_M_L_Container', 'XMLContainer'),
])
<<<<<<< HEAD
def test_snake_case_to_camel_case(token, expected):
    assert snake_case_to_camel_case(token) == expected


class SampleClass:

    def __init__(self, favorite_fruit):
        self.favorite_fruit = favorite_fruit

    FAVORITE_COLOR = CustomizableProperty('FAVORITE_COLOR', description="the string name of a color")


class SampleClass2(SampleClass):

    FAVORITE_SONG = CustomizableProperty('FAVORITE_SONG', description="the string name of a song")


class SampleClass3(SampleClass2):

    FAVORITE_COLOR = 'blue'
    FAVORITE_SONG = 'Jingle Bells'


def test_find_field_declared_class():

    thing = SampleClass2(favorite_fruit='orange')

    [kind, value] = UncustomizedInstance._find_field_declared_class(thing, 'favorite_fruit')
    assert kind == 'instance'
    assert value == 'orange'

    [kind, value] = UncustomizedInstance._find_field_declared_class(thing, 'FAVORITE_SONG')
    assert kind == SampleClass2
    ignored(value)

    [kind, value] = UncustomizedInstance._find_field_declared_class(thing, 'FAVORITE_COLOR')
    assert kind == SampleClass
    ignored(value)

    with pytest.raises(RuntimeError):
        # If we were to search for something that simply wasn't a property, customizable or not,
        # the search would fail and a RuntimeError would be raised.
        UncustomizedInstance._find_field_declared_class(thing, 'FAVORITE_SHOW')


def test_uncustomized_instance():

    test_class_prefix = __name__

    thing = SampleClass2(favorite_fruit=CustomizableProperty('favorite_fruit',
                                                             description="the string name of a fruit"))

    assert str(UncustomizedInstance(thing, field='FAVORITE_SONG')) == (
        "Attempt to access field FAVORITE_SONG from class %s.SampleClass2."
        " It was expected to be given a custom value in a subclass: the string name of a song."
        % test_class_prefix
    )

    assert str(UncustomizedInstance(thing, field='FAVORITE_COLOR')) == (
        "Attempt to access field FAVORITE_COLOR from class %s.SampleClass."
        " It was expected to be given a custom value in a subclass: the string name of a color."
        % test_class_prefix
    )

    assert str(UncustomizedInstance(thing, field='favorite_fruit')) == (
        "Attempt to access field favorite_fruit from instance."
        " It was expected to be given a custom value in a subclass: the string name of a fruit."
    )


def test_customized_instance():

    test_class_prefix = __name__

    uncustomized_thing = SampleClass2(favorite_fruit=CustomizableProperty('favorite_fruit',
                                                                          description="the string name of a fruit"))

    # It doesn't work to store these things directly in the slot
    assert isinstance(uncustomized_thing.favorite_fruit, CustomizableProperty)
    assert isinstance(getattr(uncustomized_thing, "favorite_fruit"), CustomizableProperty)
    # But this will spot it...
    with printed_output() as printed:
        with raises_regexp(UncustomizedInstance, "Attempt to access field favorite_fruit from instance."
                                                 " It was expected to be given a custom value in a subclass:"
                                                 " the string name of a fruit."):
            getattr_customized(uncustomized_thing, "favorite_fruit")
        assert printed.last is None

    with printed_output() as printed:
        with raises_regexp(UncustomizedInstance, "Attempt to access field FAVORITE_COLOR"
                                                 " from class %s.SampleClass."
                                                 " It was expected to be given a custom value in a subclass:"
                                                 " the string name of a color."
                                                 % test_class_prefix):
            PRINT(uncustomized_thing.FAVORITE_COLOR)
        assert printed.last is None
    with printed_output() as printed:
        with raises_regexp(UncustomizedInstance, "Attempt to access field FAVORITE_COLOR"
                                                 " from class %s.SampleClass."
                                                 " It was expected to be given a custom value in a subclass:"
                                                 " the string name of a color."
                                                 % test_class_prefix):
            PRINT(getattr(uncustomized_thing, "FAVORITE_COLOR"))
        assert printed.last is None
    with printed_output() as printed:
        with raises_regexp(UncustomizedInstance, "Attempt to access field FAVORITE_COLOR"
                                                 " from class %s.SampleClass."
                                                 " It was expected to be given a custom value in a subclass:"
                                                 " the string name of a color."
                                                 % test_class_prefix):
            PRINT(getattr_customized(uncustomized_thing, "FAVORITE_COLOR"))
        assert printed.last is None

    with printed_output() as printed:
        with raises_regexp(UncustomizedInstance, "Attempt to access field FAVORITE_SONG"
                                                 " from class %s.SampleClass2."
                                                 " It was expected to be given a custom value in a subclass:"
                                                 " the string name of a song."
                                                 % test_class_prefix):
            PRINT(uncustomized_thing.FAVORITE_SONG)
        assert printed.last is None
    with printed_output() as printed:
        with raises_regexp(UncustomizedInstance, "Attempt to access field FAVORITE_SONG"
                                                 " from class %s.SampleClass2."
                                                 " It was expected to be given a custom value in a subclass:"
                                                 " the string name of a song."
                                                 % test_class_prefix):
            PRINT(getattr(uncustomized_thing, "FAVORITE_SONG"))
        assert printed.last is None
    with printed_output() as printed:
        with raises_regexp(UncustomizedInstance, "Attempt to access field FAVORITE_SONG"
                                                 " from class %s.SampleClass2."
                                                 " It was expected to be given a custom value in a subclass:"
                                                 " the string name of a song."
                                                 % test_class_prefix):
            PRINT(getattr_customized(uncustomized_thing, "FAVORITE_SONG"))
        assert printed.last is None

    customized_thing = SampleClass3(favorite_fruit='orange')

    assert customized_thing.favorite_fruit == 'orange'
    assert customized_thing.FAVORITE_COLOR == 'blue'
    assert customized_thing.FAVORITE_SONG == 'Jingle Bells'


def test_customized_class():

    test_class_prefix = __name__

    with printed_output() as printed:
        PRINT(SampleClass.FAVORITE_COLOR)
        assert printed.last == "<CustomizableProperty FAVORITE_COLOR>"
    with printed_output() as printed:
        PRINT(getattr(SampleClass, 'FAVORITE_COLOR'))
        assert printed.last == "<CustomizableProperty FAVORITE_COLOR>"
    with printed_output() as printed:
        with raises_regexp(UncustomizedInstance, "Attempt to access field FAVORITE_COLOR"
                                                 " from class %s.SampleClass."
                                                 " It was expected to be given a custom value in a subclass:"
                                                 " the string name of a color."
                                                 % test_class_prefix):
            PRINT(getattr_customized(SampleClass, 'FAVORITE_COLOR'))
        assert printed.last is None

    with printed_output() as printed:
        PRINT(SampleClass2.FAVORITE_COLOR)
        assert printed.last == "<CustomizableProperty FAVORITE_COLOR>"
    with printed_output() as printed:
        PRINT(getattr(SampleClass2, 'FAVORITE_COLOR'))
        assert printed.last == "<CustomizableProperty FAVORITE_COLOR>"
    with printed_output() as printed:
        with raises_regexp(UncustomizedInstance, "Attempt to access field FAVORITE_COLOR"
                                                 " from class %s.SampleClass."
                                                 " It was expected to be given a custom value in a subclass:"
                                                 " the string name of a color."
                                                 % test_class_prefix):
            PRINT(getattr_customized(SampleClass2, 'FAVORITE_COLOR'))
        assert printed.last is None

    with printed_output() as printed:
        PRINT(SampleClass2.FAVORITE_SONG)
        assert printed.last == "<CustomizableProperty FAVORITE_SONG>"
    with printed_output() as printed:
        PRINT(getattr(SampleClass2, 'FAVORITE_SONG'))
        assert printed.last == "<CustomizableProperty FAVORITE_SONG>"
    with printed_output() as printed:
        with raises_regexp(UncustomizedInstance, "Attempt to access field FAVORITE_SONG"
                                                 " from class %s.SampleClass2."
                                                 " It was expected to be given a custom value in a subclass:"
                                                 " the string name of a song."
                                                 % test_class_prefix):
            PRINT(getattr_customized(SampleClass2, 'FAVORITE_SONG'))
        assert printed.last is None
=======
def test_snake_case_to_camel_case(input, expected):
    assert snake_case_to_camel_case(input) == expected


@pytest.mark.parametrize('obj', [
    {},
    {'hello': 'world'},
    {'foo': 5},
    {'list': ['a', 'b', 'c']},
    {'list2': [1, 2, 3]},
    {'list_of_objects': [
        {'hello': 'world', 'foo': 'bar'},
        {'hello': 'dog', 'foo': 'cat'}
    ]},
    {'object': {'of objects': {'of more objects': {'even more': 'and more'}}}}
])
def test_copy_json(obj):
    """ Tests some basic cases for copy_json """
    assert copy_json(obj) == obj


def test_copy_json_side_effects():
    obj = {'foo': [1, 2, 3], 'bar': [{'x': 4, 'y': 5}, {'x': 2, 'y': 7}]}
    obj_copy = copy_json(obj)
    obj['foo'][1] = 20
    obj['bar'][0]['y'] = 500
    obj['bar'][1] = 17
    assert obj == {'foo': [1, 20, 3], 'bar': [{'x': 4, 'y': 500}, 17]}
    assert obj_copy == {'foo': [1, 2, 3], 'bar': [{'x': 4, 'y': 5}, {'x': 2, 'y': 7}]}
>>>>>>> 2e9323bb
<|MERGE_RESOLUTION|>--- conflicted
+++ resolved
@@ -16,14 +16,10 @@
     Retry, apply_dict_overrides, utc_today_str, RateManager, environ_bool,
     LockoutManager, check_true, remove_prefix, remove_suffix, full_class_name, full_object_name, constantly,
     keyword_as_title, file_contents, CachedField, camel_case_to_snake_case, snake_case_to_camel_case, make_counter,
-<<<<<<< HEAD
-    CustomizableProperty, UncustomizedInstance, getattr_customized
+    CustomizableProperty, UncustomizedInstance, getattr_customized, copy_json,
 )
 from dcicutils.qa_utils import (
     Occasionally, ControlledTime, override_environ, MockFileSystem, printed_output, raises_regexp
-=======
-    copy_json,
->>>>>>> 2e9323bb
 )
 from unittest import mock
 
@@ -1287,9 +1283,35 @@
     ('x_m_l_container', 'XMLContainer'),
     ('X_M_L_Container', 'XMLContainer'),
 ])
-<<<<<<< HEAD
 def test_snake_case_to_camel_case(token, expected):
     assert snake_case_to_camel_case(token) == expected
+
+
+@pytest.mark.parametrize('obj', [
+    {},
+    {'hello': 'world'},
+    {'foo': 5},
+    {'list': ['a', 'b', 'c']},
+    {'list2': [1, 2, 3]},
+    {'list_of_objects': [
+        {'hello': 'world', 'foo': 'bar'},
+        {'hello': 'dog', 'foo': 'cat'}
+    ]},
+    {'object': {'of objects': {'of more objects': {'even more': 'and more'}}}}
+])
+def test_copy_json(obj):
+    """ Tests some basic cases for copy_json """
+    assert copy_json(obj) == obj
+
+
+def test_copy_json_side_effects():
+    obj = {'foo': [1, 2, 3], 'bar': [{'x': 4, 'y': 5}, {'x': 2, 'y': 7}]}
+    obj_copy = copy_json(obj)
+    obj['foo'][1] = 20
+    obj['bar'][0]['y'] = 500
+    obj['bar'][1] = 17
+    assert obj == {'foo': [1, 20, 3], 'bar': [{'x': 4, 'y': 500}, 17]}
+    assert obj_copy == {'foo': [1, 2, 3], 'bar': [{'x': 4, 'y': 5}, {'x': 2, 'y': 7}]}
 
 
 class SampleClass:
@@ -1480,35 +1502,4 @@
                                                  " the string name of a song."
                                                  % test_class_prefix):
             PRINT(getattr_customized(SampleClass2, 'FAVORITE_SONG'))
-        assert printed.last is None
-=======
-def test_snake_case_to_camel_case(input, expected):
-    assert snake_case_to_camel_case(input) == expected
-
-
-@pytest.mark.parametrize('obj', [
-    {},
-    {'hello': 'world'},
-    {'foo': 5},
-    {'list': ['a', 'b', 'c']},
-    {'list2': [1, 2, 3]},
-    {'list_of_objects': [
-        {'hello': 'world', 'foo': 'bar'},
-        {'hello': 'dog', 'foo': 'cat'}
-    ]},
-    {'object': {'of objects': {'of more objects': {'even more': 'and more'}}}}
-])
-def test_copy_json(obj):
-    """ Tests some basic cases for copy_json """
-    assert copy_json(obj) == obj
-
-
-def test_copy_json_side_effects():
-    obj = {'foo': [1, 2, 3], 'bar': [{'x': 4, 'y': 5}, {'x': 2, 'y': 7}]}
-    obj_copy = copy_json(obj)
-    obj['foo'][1] = 20
-    obj['bar'][0]['y'] = 500
-    obj['bar'][1] = 17
-    assert obj == {'foo': [1, 20, 3], 'bar': [{'x': 4, 'y': 500}, 17]}
-    assert obj_copy == {'foo': [1, 2, 3], 'bar': [{'x': 4, 'y': 5}, {'x': 2, 'y': 7}]}
->>>>>>> 2e9323bb
+        assert printed.last is None