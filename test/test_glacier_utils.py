--- conflicted
+++ resolved
@@ -498,10 +498,11 @@
 
             # Test phase 4
             with mock.patch.object(gu, 'delete_glaciered_object_versions', return_value={'success': True}):
-<<<<<<< HEAD
-                assert gu.restore_all_from_search(search_query='/search', phase=4) == (expected_success, [])
-                assert gu.restore_all_from_search(search_query='/search', phase=4,
-                                                  search_generator=True) == (expected_success, [])
+                with mock.patch.object(gu, 'non_glacier_versions_exist', return_value=True):
+                    assert gu.restore_all_from_search(search_query='/search', phase=4,
+                                                      confirm=False) == (expected_success, [])
+                    assert gu.restore_all_from_search(search_query='/search', phase=4, confirm=False,
+                                                      search_generator=True) == (expected_success, [])
 
 
 # An equivalent test is now in test_qa_utils.py, but this code is kept here to give a sense of what would work.
@@ -549,11 +550,4 @@
 #             assert version3['Key'] == key2_name
 #             assert version3['IsLatest'] is True
 #             assert all(version['StorageClass'] == 'STANDARD' for version in versions)
-#
-=======
-                with mock.patch.object(gu, 'non_glacier_versions_exist', return_value=True):
-                    assert gu.restore_all_from_search(search_query='/search', phase=4,
-                                                      confirm=False) == (expected_success, [])
-                    assert gu.restore_all_from_search(search_query='/search', phase=4, confirm=False,
-                                                      search_generator=True) == (expected_success, [])
->>>>>>> e357fd7a
+#