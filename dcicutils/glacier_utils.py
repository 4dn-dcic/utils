--- conflicted
+++ resolved
@@ -260,11 +260,7 @@
 
     @staticmethod
     def _format_tags(tags: List[dict]) -> str:
-<<<<<<< HEAD
-        """ Helper method that formats tags so they match the format expected by the boto3 API
-=======
         """ Helper method that formats tags so that they match the format expected by the boto3 API
->>>>>>> 13eefb6f
 
         :param tags: array of dictionaries containing Key, Value mappings to be reformatted
         :return: String formatted tag list ie:
@@ -273,12 +269,8 @@
         return '&'.join([f'{tag["Key"]}={tag["Value"]}' for tag in tags])
 
     def _do_multipart_upload(self, bucket: str, key: str, total_size: int, part_size: int = 200,
-<<<<<<< HEAD
-                             storage_class: str = 'STANDARD', tags: str = '', version_id: Union[str, None] = None) -> Union[dict, None]:
-=======
                              storage_class: str = 'STANDARD', tags: str = '',
                              version_id: Union[str, None] = None) -> Union[dict, None]:
->>>>>>> 13eefb6f
         """ Helper function for copy_object_back_to_original_location, not intended to
             be called directly, will arrange for a multipart copy of large updates
             to change storage class
@@ -289,13 +281,8 @@
         :param part_size: what size to divide the object into when uploading the chunks
         :param storage_class: new storage class to use
         :param tags: string of tags to apply
-<<<<<<< HEAD
-        :param version_id: object version Id, if applicable
-        :return: response if successful, None otherwise
-=======
         :param version_id: object version ID, if applicable
         :return: response, if successful, or else None
->>>>>>> 13eefb6f
         """
         try:
             part_size = part_size * 1024 * 1024  # convert MB to B
