--- conflicted
+++ resolved
@@ -238,11 +238,7 @@
 
         :param bucket: bucket location containing key
         :param key: file name in s3 to delete
-<<<<<<< HEAD
         :param delete_all_versions: whether to delete all glacier versions, rather than just the most recent one
-=======
-        :param delete_all_versions: whether to delete all glacier versions or rather than just the most recent one
->>>>>>> 54f6cfe5
         :return: True if success or False if failed
         """
         try:
@@ -457,11 +453,7 @@
                             versions = sorted(response.get('Versions', []), key=lambda x: x['LastModified'],
                                               reverse=True)
                             version_id = versions[0]['VersionId']
-<<<<<<< HEAD
-                        future = executor.submit(   # noQA - TODO: PyCharm doesn't like this call for some reason
-=======
                         future = executor.submit(  # noQA - TODO: PyCharm doesn't like this call for some reason
->>>>>>> 54f6cfe5
                             self.copy_object_back_to_original_location,
                             bucket=bucket, key=key, storage_class=storage_class, version_id=version_id)
                         futures.append(future)
