--- conflicted
+++ resolved
@@ -2493,13 +2493,9 @@
         "binary/octet-stream": [".fo"],
     }
 
-<<<<<<< HEAD
     def put_object(self, *, Bucket, Key, Body, ContentType=None, **kwargs):  # noQA - AWS CamelCase args
-=======
-    def put_object(self, *, Bucket, Key, Body, ContentType=None, **kwargs):  # noqa - Uppercase argument names are chosen by AWS
         # TODO: This is not mocking other args like ACL that we might use ACL='public-read' or ACL='private'
         #       grep for ACL= in tibanna, tibanna_ff, or dcicutils for examples of these values.
->>>>>>> 54f6cfe5
         # TODO: Shouldn't this be checking for required arguments (e.g., for SSE)? -kmp 9-May-2022
         if ContentType is not None:
             exts = self.PUT_OBJECT_CONTENT_TYPES.get(ContentType)
