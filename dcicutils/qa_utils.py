--- conflicted
+++ resolved
@@ -985,11 +985,7 @@
             shared_data = shared_reality[self._SHARED_DATA_MARKER] = {}
         return shared_data
 
-<<<<<<< HEAD
-    def _mocked_users(self):
-=======
     def _mocked_users(self) -> MockBoto3IamUserCollection:
->>>>>>> d8d6e12d
         mocked_shared_data = self._mocked_shared_data()
         mocked_users = mocked_shared_data.get("users")
         if not mocked_users:
