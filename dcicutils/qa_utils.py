--- conflicted
+++ resolved
@@ -23,11 +23,7 @@
 from botocore.exceptions import ClientError
 from collections import defaultdict
 from json import dumps as json_dumps, loads as json_loads
-<<<<<<< HEAD
-from typing import Optional, List, DefaultDict
-=======
 from typing import Any, Optional, List, DefaultDict
->>>>>>> f38dda61
 from unittest import mock
 from .env_utils import short_env_name
 from .exceptions import ExpectedErrorNotSeen, WrongErrorSeen, UnexpectedErrorAfterFix, WrongErrorSeenAfterFix
@@ -589,37 +585,24 @@
     """
 
     def __init__(self):
-<<<<<<< HEAD
         self.reset()
-=======
-        self.lines: List[str] = []
-        self.last: Optional[str] = None
-        self.file_lines: DefaultDict[Optional[str], List[str]] = self._file_lines_dict()
-        self.file_last: DefaultDict[Optional[str], Optional[str]] = self._file_last_dict()
-        self.reset()
 
     @classmethod
-    def _file_lines_dict(cls):
+    def _file_lines_dict(cls) -> DefaultDict[str, List[str]]:
         return defaultdict(lambda: [])
 
     @classmethod
-    def _file_last_dict(cls):
+    def _file_last_dict(cls) -> DefaultDict[str, Optional[str]]:
         return defaultdict(lambda: None)
->>>>>>> f38dda61
 
     def mock_print_handler(self, *args, **kwargs):
         """
         For the simple case of stdout, .last has the last line and .lines contains all lines.
-<<<<<<< HEAD
-        For the case
-        Note: This mock ignores 'end=' and will treat all calls to PRINT as if they were separate lines.
-=======
         For all cases, even stdout, .file_lines[fp] and .lines[fp] contain it.
         Notes:
             * If None is the fp value, sys.stdout is used instead. so that None and the current
               value of sys.stdout are synonyms.
             * This mock ignores 'end=' and will treat all calls to PRINT as if they were separate lines.
->>>>>>> f38dda61
         """
         text = " ".join(map(str, args))
         print(text, **kwargs)  # noQA - This call to print is low-level implementation
@@ -628,10 +611,6 @@
         if file is None:
             file = sys.stdout
         if file is sys.stdout:
-<<<<<<< HEAD
-            self.lines.append(text)
-            self.last = text
-=======
             # Easy access to stdout
             self.lines.append(text)
             self.last = text
@@ -639,22 +618,15 @@
             self.file_lines[None].append(text)
             self.file_last[None] = text
         # All accesses of any file/fp, including stdout, get associated with that destination
->>>>>>> f38dda61
         self.file_lines[file].append(text)
         self.file_last[file] = text
 
     def reset(self):
-<<<<<<< HEAD
         self.lines: List[str] = []
         self.last: Optional[str] = None
-        self.file_lines: DefaultDict[str, List[str]] = defaultdict(lambda: [])
-        self.file_last: DefaultDict[str, Optional[str]] = defaultdict(lambda: None)
-=======
-        self.lines = []
-        self.last = None
-        self.file_lines = self._file_lines_dict()
-        self.file_last = self._file_last_dict()
->>>>>>> f38dda61
+        self.file_lines: DefaultDict[str, List[str]] = self._file_lines_dict()
+        self.file_last: DefaultDict[str, Optional[str]] = self._file_last_dict()
+
 
 
 @contextlib.contextmanager
