"""
qa_utils: Tools for use in quality assurance testing.
"""

import configparser
import contextlib
import copy
import datetime
import dateutil.tz as dateutil_tz
import functools
import hashlib
import io
import logging
import os
import pytest
import pytz
import re
import sys
import threading
import time
import uuid

from botocore.credentials import Credentials as Boto3Credentials
from botocore.exceptions import ClientError
from collections import defaultdict
from json import dumps as json_dumps, loads as json_loads
from typing import Any, Optional, List, DefaultDict, Union, Type, Dict
from typing_extensions import Literal
from unittest import mock
from . import misc_utils as misc_utils_module, command_utils as command_utils_module
from .common import S3StorageClass
from .env_utils import short_env_name
from .exceptions import ExpectedErrorNotSeen, WrongErrorSeen, UnexpectedErrorAfterFix, WrongErrorSeenAfterFix
from .glacier_utils import GlacierUtils
from .lang_utils import there_are
from .misc_utils import (
    PRINT, INPUT, ignored, Retry, remove_prefix, REF_TZ, builtin_print,
    environ_bool, exported, override_environ, override_dict, local_attrs, full_class_name,
    find_associations, get_error_message, remove_suffix, format_in_radix, future_datetime,
    _mockable_input,  # noQA - need this to keep mocking consistent
)
from .qa_checkers import QA_EXCEPTION_PATTERN, find_uses, confirm_no_uses, VersionChecker, ChangeLogChecker


# Using these names via qa_utils is deprecated. Their proper, supported home is now in qa_checkers.
# Please rewrite imports to get them from qa_checkers, not qa_utils. -kmp 21-Sep-2022
exported(QA_EXCEPTION_PATTERN, find_uses, confirm_no_uses, VersionChecker, ChangeLogChecker)


def show_elapsed_time(start, end):
    """ Helper method for below that is the default - just prints the elapsed time. """
    PRINT('Elapsed: %s' % (end - start))


@contextlib.contextmanager
def timed(reporter=None, debug=None):
    """ A simple context manager that will time how long it spends in context. Useful for debugging.

        :param reporter: lambda x, y where x and y are the start and finish times respectively, default PRINT
        :param debug: lambda x where x is an exception, default NO ACTION
    """
    if reporter is None:
        reporter = show_elapsed_time
    start = time.time()
    try:
        yield
    except Exception as e:
        if debug is not None:
            debug(e)
        raise
    finally:
        end = time.time()
        reporter(start, end)


def mock_not_called(name):
    """
    This can be used in mocking to mock a function that should not be called.
    Called with the name of a function, it returns a function that if called
    will raise an AssertionError complaining that such a name was called.
    """
    def mocked_function(*args, **kwargs):
        # It's OK to print here because we're expected to be called in a testing context, and
        # we're just about to fail a test. The person invoking the tests may want this data.
        PRINT("args=", args)
        PRINT("kwargs=", kwargs)
        raise AssertionError("%s was called where not expected." % name)
    return mocked_function


exported(override_environ, override_dict, local_attrs)


LOCAL_TIMEZONE_MAPPINGS = {
    ('EST', 'EDT'): "US/Eastern",
    ('CST', 'CDT'): "US/Central",
    ('MST', 'MDT'): "US/Mountain",
    ('PST', 'PDT'): "US/Pacific",
    ('CET', 'CEST'): "CET",
}


def guess_local_timezone_for_testing() -> pytz.tzinfo:
    # Figuring out the actual local timezone from Python is much discussed on Stackoverflow and elsehwere
    # and there are no perfect solutions. It's a complicated topic. But mostly we need to be able to distinguish
    # local testing at HMS and remote testing on AWS.
    a_winter_time = datetime.datetime(2000, 12, 31, 12, 0, 0)
    a_summer_time = datetime.datetime(2000, 6, 30, 12, 0, 0)
    local_timezone = dateutil_tz.tzlocal()  # Alas, not a full timezone object with all the methods a pytz.timezone has
    winter_tz_name = local_timezone.tzname(a_winter_time)
    summer_tz_name = local_timezone.tzname(a_summer_time)
    mapping_key = (winter_tz_name, summer_tz_name)
    mapping = LOCAL_TIMEZONE_MAPPINGS.get(mapping_key)
    if mapping:
        return pytz.timezone(mapping)
    elif winter_tz_name == summer_tz_name:
        # We have some timezone that doesn't vary
        winter_tz = pytz.timezone(winter_tz_name)
        if winter_tz.utcoffset(a_winter_time).total_seconds() == 0:
            return pytz.UTC
        else:
            # Something like MST that we don't have in our ad hoc table, where it's the same all year round.
            # This may not select its prettiest name, but all we really want is to get a pytz.timezone at all
            # because that will have a .localize() method, which some of our code cares about.
            return winter_tz
    else:
        raise NotImplementedError("This mock is not designed well enough for timezone %s/%s."
                                  % (winter_tz_name, summer_tz_name))


class ControlledTime:  # This will move to dcicutils -kmp 7-May-2020
    """
    This class can be used in mocking datetime.datetime for things that do certain time-related actions.
    Everytime datetime.now() is called, time increments by a known amount (default 1 second). So:

        start_time = datetime.datetime.now()

        def sleepy_function():
            time.sleep(10)

        dt = ControlledTime()
        with unittest.mock.patch("datetime.datetime", dt):
            with unittest.mock.patch("time.sleep", dt.sleep):
                t0 = datetime.datetime.now()
                sleepy_function()  # sleeps 10 seconds
                t1 = datetime.datetime.now()  # 1 more second increments
                assert (t1 - t0).total_seconds() == 11  # 11 virtual seconds have passed

        end_time = datetime.datetime.now()
        # In reality, whole test takes much less than one second...
        assert (end_time - start_time).total_seconds() < 0.5
    """

    # A randomly chosen but reproducible date 2010-07-01 12:00:00
    INITIAL_TIME = datetime.datetime(2010, 1, 1, 12, 0, 0)
    HMS_TIMEZONE = REF_TZ
    LOCAL_TIMEZONE = guess_local_timezone_for_testing()
    DATETIME_TYPE = datetime.datetime
    timedelta = datetime.timedelta

    def __init__(self, initial_time: datetime.datetime = INITIAL_TIME, tick_seconds: float = 1,
                 local_timezone: pytz.timezone = LOCAL_TIMEZONE):
        if not isinstance(initial_time, datetime.datetime):
            raise ValueError("Expected initial_time to be a datetime: %r" % initial_time)
        if initial_time.tzinfo is not None:
            raise ValueError("Expected initial_time to be a naive datetime (no timezone): %r" % initial_time)
        if not isinstance(tick_seconds, (int, float)):
            raise ValueError("Expected tick_seconds to be an int or a float: %r" % tick_seconds)

        self._initial_time = initial_time
        self._just_now = initial_time
        self._tick_timedelta = datetime.timedelta(seconds=tick_seconds)
        self._local_timezone = local_timezone

        # This is here so that a ControlledTime can be used as a mock for the datetime module itself in some cases.
        # e.g.,
        #        with mock.patch.object(foo_module, "datetime", dt):
        #            ...
        # so that within the foo module, datetime.datetime will access ProxyDatetimeClass,
        # but datetime.timedelta will still work because a ControlledTime has a .timedelta.
        # The ProxyDatetimeClass will offer a few methods that are coordinated with the ControlledTime,
        # most importantly .now() and .utcnow().
        self.datetime = self.ProxyDatetimeClass(self)

    def set_datetime(self, dt):
        """
        Sets the virtual clock time to the given value, which must be a regular datetime object.
        """
        if not isinstance(dt, datetime.datetime):
            raise ValueError("Expected a datetime: %r" % dt)
        if dt.tzinfo:
            raise ValueError("Expected a naive datetime (no timezone): %r" % dt)
        self._just_now = dt

    def reset_datetime(self):
        """
        Resets the virtual clock time to the original datetime that it had on creation.
        """
        self.set_datetime(self._initial_time)

    def just_now(self) -> datetime.datetime:
        """
        This is like .now() but it doesn't increment the virtual clock,
        it just tells you the previously known virtual clock time.
        """
        return self._just_now

    def just_utcnow(self):
        return self.just_now().astimezone(pytz.UTC).replace(tzinfo=None)

    def now(self) -> datetime.datetime:
        """
        This advances time by one tick and returns the new time.

        To re-read the same time without advancing the clock, use .just_now() instead of .now().

        The tick duration is controlled by the tick_seconds initialization argument to ControlledTime.

        Note that neither .now() nor .utcnow() yields a time with a timezone,
        though the normal conversion operations are available on the times it does yield.
        It is assumed that .now() returns time in the Harvard Medical School timezone, US/Eastern
        unless a different local_timezone was specified when creating the ControlledTime.
        """
        self._just_now += self._tick_timedelta
        return self._just_now

    EPOCH_START_TIME = datetime.datetime(1970, 1, 1, 0, 0, 0)

    def time(self) -> float:
        """
        Returns like what time.time would return.
        """
        return (self.utcnow() - self.EPOCH_START_TIME).total_seconds()

    def utcnow(self) -> datetime.datetime:
        """
        This tells you what the virtual clock time would be in UTC.
        This works by adjusting for the difference in hours between the local timezone and UTC.

        Note that neither .now() nor .utcnow() yields a time with a timezone,
        though the normal conversion operations are available on the times it does yield.
        It is assumed that .now() returns time in the Harvard Medical School timezone, US/Eastern
        unless a different local_timezone was specified when creating the ControlledTime.
        """
        now = self.now()
        return (self._local_timezone.localize(now)  # noQA - PyCharm complains wrongly about args to .localize()
                .astimezone(pytz.UTC).replace(tzinfo=None))

    def sleep(self, secs: float):
        """
        This simulates sleep by advancing the virtual clock time by the indicated number of seconds.
        """

        self._just_now += datetime.timedelta(seconds=secs)

    class ProxyDatetimeClass:

        def __init__(self, controlled_time):
            self._controlled_time = controlled_time

        def now(self):
            return self._controlled_time.now()

        def utcnow(self):
            return self._controlled_time.utcnow()

        def __call__(self, *args, **kwargs):
            return self._controlled_time.DATETIME_TYPE(*args, **kwargs)


def notice_pytest_fixtures(*fixtures):
    """
    This declares its arguments to be pytest fixtures in use by surrounding code.

    This useful for assuring tools like flake8 and PyCharm that the arguments it is given are not being
    ignored but instead may just have usage patterns that don't make uses apparent.

    For example, in a file test_file.py, we might see uses of my_fixture and my_autoused_fixture
    that wrongly appear both globally unused AND also locally unused in the test_something function.

      from module_a import foo, bar
      from module_b import mock_application  # <-- sample fixture, to be used explicitly
      from module_c import mock_database     # <-- sample fixture to be used implicitly

      def test_something(mock_application):  # <-- sample of fixture used explicitly
          assert foo() = bar()

    In both cases, the apparently unused variables may cause flake8, PyCharm, and other
    'lint' programs to complain that some repair action is needed, such as removing the unused
    variables, even though such an action might break code. Using this declaration will
    guard against that, while providing useful documentation for the code:

      from module_a import foo, bar
      from module_b import mock_application
      from module_c import mock_database
      from dcicutils.qa_utils import notice_pytest_fixtures

      notice_pytest_fixtures(application, database_session)

      def test_something(mock_application):
          notice_pytest_fixtures(mock_application)  # <-- protects bound variable from seeming unused
          assert foo() = bar()
    """
    ignored(fixtures)  # we don't use the given fixtures, but now the tools will think we do


class Occasionally:
    """
    This class is useful for testing flakey things.

    Occasionally(function) returns a function that works the first time but fails every other time.
    Occasionally(function, success_frequency=N) returns a function that fails N-1 times, then works.
    Occasionally(function, failure_frequency=N) returns a function that works N-1 times, then fails.

    The counting phase can be reset by calling .reset() on the function.
    """
    # More examples of this can be seen in the tests for misc_utils.RetryManager

    DEFAULT_ERROR_CLASS = Exception

    DEFAULT_ERROR_MESSAGE = "Oops. Occasionally this fails."

    def __init__(self, function, failure_frequency=None, success_frequency=None,
                 error_class=None, error_message=None):
        if not failure_frequency and not success_frequency:
            # Arbitrary. Setting success_frequency would amount to the same, but on other 'phase'.
            # This will succeed once, then fail.
            failure_frequency = 2
        self.frequency = failure_frequency or success_frequency
        self.frequently_fails = True if success_frequency else False
        self.count = 0
        self.function = function
        self.error_class = error_class or self.DEFAULT_ERROR_CLASS
        self.error_message = error_message or self.DEFAULT_ERROR_MESSAGE

    def reset(self):
        self.count = 0

    def __call__(self, *args, **kwargs):
        self.count = (self.count + 1) % self.frequency
        if (self.count == 0 and not self.frequently_fails) or (self.count != 0 and self.frequently_fails):
            raise self.error_class(self.error_message)
        else:
            return self.function(*args, **kwargs)

    @property
    def __name__(self):
        return "{}.occassionally".format(self.function.__name__)


class RetryManager(Retry):
    """
    This class provides a method that is not thread-safe but is usable in unit testing to locally bind retry options
    for a function declared elsewhere using the Retry.allow_retries(...) decorator.

    NOTE: this does NOT use module names of functions to avoid collisions (though you can override that
    with a name_key). For example:

        with RetryManager.retry_options("foo", wait_seconds=4):
            ...code where foo will wait 4 seconds before retrying...

    """

    @classmethod
    @contextlib.contextmanager
    def retry_options(cls, name_key, retries_allowed=None, wait_seconds=None,
                      wait_increment=None, wait_multiplier=None):
        if not isinstance(name_key, str):
            raise ValueError("The required 'name_key' argument to the RetryManager.retry_options context manager"
                             " must be a string: %r" % name_key)
        function_profile = cls._RETRY_OPTIONS_CATALOG.get(name_key)
        if not function_profile:
            raise ValueError("The 'name_key' argument to RetryManager.retry_options"
                             " did not name a registered function: %r" % name_key)
        assert isinstance(function_profile, cls.RetryOptions)
        options = {}
        if retries_allowed is not None:
            options['retries_allowed'] = retries_allowed
        if wait_seconds is not None:
            options['wait_seconds'] = wait_seconds
        if wait_increment is not None:
            options['wait_increment'] = wait_increment
        if wait_multiplier is not None:
            options['wait_multiplier'] = wait_multiplier
        if wait_increment is not None or wait_multiplier is not None:
            options['wait_adjustor'] = function_profile.make_wait_adjustor(wait_increment=wait_increment,
                                                                           wait_multiplier=wait_multiplier)
        with local_attrs(function_profile, **options):
            yield


FILE_SYSTEM_VERBOSE = environ_bool("FILE_SYSTEM_VERBOSE", default=False)


class MockFileWriter:

    def __init__(self, file_system, file, binary=False, encoding='utf-8'):
        self.file_system = file_system
        self.file = file
        self.encoding = encoding
        self.stream = io.BytesIO() if binary else io.StringIO()

    def __enter__(self):
        return self.stream

    def __exit__(self, exc_type, exc_val, exc_tb):
        content = self.stream.getvalue()
        file_system = self.file_system
        if file_system.exists(self.file):
            if FILE_SYSTEM_VERBOSE:  # pragma: no cover - Debugging option. Doesn't need testing.
                PRINT(f"Preparing to overwrite {self.file}.")
            file_system.prepare_for_overwrite(self.file)
        if FILE_SYSTEM_VERBOSE:  # pragma: no cover - Debugging option. Doesn't need testing.
            PRINT(f"Writing {content!r} to {self.file}.")
        file_system.set_file_content_for_testing(self.file,
                                                 (content
                                                  if isinstance(content, bytes)
                                                  else content.encode(self.encoding)))
        # file_system.files[self.file] = content if isinstance(content, bytes) else content.encode(self.encoding)


class MockAbstractContent:
    pass


class MockBigContent(MockAbstractContent):

    ID_COUNTER = 0

    def __init__(self, size, content_id=None):
        if content_id is None:
            self.__class__.ID_COUNTER = content_id = self.__class__.ID_COUNTER + 1
        self.content_id = str(content_id)
        self.coverage = fill_portion([], start=0, end=size)

    def __str__(self):
        return f"<{self.__class__.__name__} content_id={self.content_id} coverage={self.coverage}>"

    def __repr__(self):
        return f"{full_class_name(self)}(content_id={self.content_id}, coverage=={self.coverage})"

    def __eq__(self, other):
        if type(self) != type(other):
            return False
        return self.coverage == other.coverage and self.content_id == other.content_id

    def start_partial_copy(self):
        return self.__class__(content_id=self.content_id, size=0)

    def copy_portion(self, start, end, target):
        if type(target) != type(self) or self.content_id != target.content_id:
            raise Exception("You cannot copy part of {self} into {target}.")
        target.coverage  = fill_portion(coverage=target.coverage, start=start, end=end)


def fill_portion(coverage, start, end):
    current = [0, 0]
    result = []
    for item in sorted(coverage + [[start, end]]):
        [s, e] = item
        if e < s:
            raise ValueError(f"Consistency problem: {item} is out of order.")
        elif s > current[1]:
            if current[0] != current[1]:
                result.append(current)
            current = [s, e]
        elif e > current[1]:
            current[1] = e
    if current[0] != current[1]:
        result.append(current)
    return result

def is_abstract_content(content):
    return isinstance(content, MockAbstractContent)


class MockFileSystem:
    """Extremely low-tech mock file system."""

    def __init__(self, files=None, default_encoding='utf-8', auto_mirror_files_for_read=False, do_not_auto_mirror=()):
        files = files or {}
        self.default_encoding = default_encoding
        # Setting this dynamically will make things inconsistent
        self._auto_mirror_files_for_read = auto_mirror_files_for_read
        self._do_not_auto_mirror = set(do_not_auto_mirror or [])
        # self.files = {filename: content.encode(default_encoding) for filename, content in (files or {}).items()}
        for filename in files:
            self._do_not_mirror(filename)
        self.files = {}
        for filename, content in files.items():
            self.set_file_content_for_testing(filename, content.encode(default_encoding))

    IO_OPEN = staticmethod(io.open)
    OS_PATH_EXISTS = staticmethod(os.path.exists)
    OS_REMOVE = staticmethod(os.remove)

    def assert_file_count(self, n):
        assert len(self.files) == n

    def _set_file_content_for_testing(self, filename, content):
        # This is subprimitive to set_file_content_for_testing or others that need to do auxiliary actions as well.
        self.files[filename] = content

    def set_file_content_for_testing(self, filename, content):
        # We might at some future point want to consider whether callers of this function should
        # see auto-mirroring or versioning.
        self._set_file_content_for_testing(filename, content)

    def restore_file_content_for_testing(self, filename, content):
        # This interface is for things like undelete and restore that are restoring prior state and don't want to
        # get caught up in mirroring or versioning. In the future, this might need information about versioning
        # that needs to be threaded together. -kmp 26-Apr-2023
        self._set_file_content_for_testing(filename, content)

    def initialize_file_entry_testing(self, filename):
        # This interface is for things like undelete and restore that are restoring prior state and don't want to
        # get caught up in mirroring or versioning. In the future, this might need information about versioning
        # that needs to be threaded together. -kmp 26-Apr-2023
        self._set_file_content_for_testing(filename, None)

    def remove_file_entry_for_testing(self, filename):
        # This interface is for things like undelete and restore that are restoring prior state and don't want to
        # get caught up in mirroring or versioning. In the future, this might need information about versioning
        # that needs to be threaded together. -kmp 26-Apr-2023
        del self.files[filename]

    def get_file_content_for_testing(self, filename, required=False):
        content = self.files.get(filename)
        if required and content is None:
            raise Exception(f"Mocked file not found: {filename}")
        elif is_abstract_content(content):
            raise Exception(f"Mock for file {filename} cannot be opened for specific content: {content}")
        return content

    def assert_file_content(self, filename, expected_content):
        assert filename in self.files, f"Mock file {filename} not found in {self}."
        actual_content = self.files[filename]
        assert actual_content == expected_content, (
            f"Mock file {filename} does not have the expected content."
            f" Actual={actual_content} Expected={expected_content}"
        )

    def assert_file_system_state(self, expected_file_dictionary):
        actual_files = self.files
        assert self.files == expected_file_dictionary, (
            f"Mock file system not in expected state. Actual={actual_files} Expected={expected_file_dictionary}"
        )

    def _do_not_mirror(self, file):
        if self._auto_mirror_files_for_read:
            self._do_not_auto_mirror.add(file)

    def _maybe_auto_mirror_file(self, file):
        if self._auto_mirror_files_for_read:
            if file not in self._do_not_auto_mirror:
                if (self.OS_PATH_EXISTS(file)
                        # file might be in files if someone has been manipulating the file structure directly
                        and not self._file_is_mocked(file)):  # file not in self.files
                    with open(file, 'rb') as fp:
                        self.set_file_content_for_testing(file, fp.read())
                        # self.files[file] = fp.read()
                self._do_not_mirror(file)

    def prepare_for_overwrite(self, file):
        # By default this does nothing, but it could do something
        pass

    def exists(self, file):
        self._maybe_auto_mirror_file(file)
        # return self.files.get(file) is not None  # don't want an empty file to pass for missing
        return self._file_is_mocked(file)

    def _file_is_mocked(self, file):
        """
        This checks the state of the file now, independent of auto-mirroring.
        """
        return self.files.get(file) is not None  # don't want an empty file to pass for missing

    def remove(self, file):
        self._maybe_auto_mirror_file(file)
        if self.files.pop(file, None) is None:
            raise FileNotFoundError("No such file or directory: %s" % file)

    def all_filenames_for_testing(self):
        return sorted(self.files.keys())

    def all_filenames_with_content_for_testing(self):
        return self.files.items()

    def open(self, file, mode='r', encoding=None):
        if FILE_SYSTEM_VERBOSE:  # pragma: no cover - Debugging option. Doesn't need testing.
            PRINT("Opening %r in mode %r." % (file, mode))
        if mode in ('w', 'wt', 'w+', 'w+t', 'wt+'):
            return self._open_for_write(file_system=self, file=file, binary=False, encoding=encoding)
        elif mode in ('wb', 'w+b', 'wb+'):
            return self._open_for_write(file_system=self, file=file, binary=True, encoding=encoding)
        elif mode in ('r', 'rt', 'r+', 'r+t', 'rt+'):
            return self._open_for_read(file, binary=False, encoding=encoding)
        elif mode in ('rb', 'r+b', 'rb+'):
            return self._open_for_read(file, binary=True, encoding=encoding)
        else:
            raise AssertionError("Mocked io.open doesn't handle mode=%r." % mode)

    def _open_for_read(self, file, binary=False, encoding=None):
        self._maybe_auto_mirror_file(file)
        content = self.get_file_content_for_testing(file)
        # content = self.files.get(file)
        if content is None:
            raise FileNotFoundError("No such file or directory: %s" % file)
        if FILE_SYSTEM_VERBOSE:  # pragma: no cover - Debugging option. Doesn't need testing.
            PRINT("Read %r from %s." % (content, file))
        return io.BytesIO(content) if binary else io.StringIO(content.decode(encoding or self.default_encoding))

    def _open_for_write(self, file_system, file, binary=False, encoding=None):
        self._do_not_mirror(file)
        return MockFileWriter(file_system=file_system, file=file, binary=binary,
                              encoding=encoding or self.default_encoding)

    @contextlib.contextmanager
    def mock_exists_open_remove(self):
        with mock.patch("os.path.exists", self.exists):
            with mock.patch("io.open", self.open):
                with mock.patch("os.remove", self.remove):
                    yield self


class MockAWSFileSystem(MockFileSystem):

    def __init__(self, boto3=None, s3=None, versioning_buckets: Union[Literal[True], list, set, tuple] = True,
                 **kwargs):
        self.boto3 = boto3 or MockBoto3()
        self.s3: MockBotoS3Client = s3 or self.boto3.client('s3')
        if versioning_buckets is not True:
            versioning_buckets = set(versioning_buckets or {})
        self.versioning_buckets: Union[Literal[True], set] = versioning_buckets
        super().__init__(**kwargs)

    def add_bucket_versioning(self, versioning_buckets: Union[Literal[True], list, set, tuple]):
        """
        Expands bucket versioning as follows:
          * If the set is already True (all buckets are versioned), nothing can expand that, so do nothing.
          * If the set is given as simply True (all buckets should be versioned), that bcomes the new state.
          * Otherwise, if given a list, set, or tuple of bucket names, and there's already a set, then merge those.
        """
        if versioning_buckets is True or self.versioning_buckets is True:
            self.versioning_buckets = True
            return
        else:
            self.versioning_buckets |= (versioning_buckets or {})
            return

    def bucket_uses_versioning(self, bucket):
        """
        Returns True if the given bucket is needs versioning support.
        This can happen either of two ways:
          * If self.versioning_buckets is True, the result is True.
          * Otherwise, self.versioning_buckets is expected to be a set, and we check if bucket is in that set.
        """
        return self.versioning_buckets is True or bucket in self.versioning_buckets

    def prepare_for_overwrite(self, filename):
        """
        This method overrides a no-op in the parent class and is a hook to allow noticing we'll want to
        archive an old file version when we're about to write new data.
        """
        bucket, key = filename.split('/', 1)
        ignored(key)
        if self.bucket_uses_versioning(bucket):
            self.s3.archive_current_version(filename=filename)


class MockUUIDModule:
    """
    This mock is intended to replace the uuid module itself, not the UUID class (which it ordinarily tries to use).
    In effect, this only changes how UUID strings are generated, not how UUID objects returned are represented.
    However, mocking this is a little complicated because you have to replace individual methods. e.g.,

        import uuid
        def some_test():
            mock_uuid_module = MockUUIDModule()
            assert mock_uuid_module.uuid4() == '00000000-0000-0000-0000-000000000001'
            with mock.patch.object(uuid, "uuid4", mock_uuid_module.uuid4):
                assert uuid.uuid4() == '00000000-0000-0000-0000-000000000002'
    """

    PREFIX = '00000000-0000-0000-0000-'
    PAD = 12
    UUID_CLASS = uuid.UUID

    def __init__(self, prefix=None, pad=None, uuid_class=None):
        self._counter = 1
        self._prefix = self.PREFIX if prefix is None else prefix
        self._pad = self.PAD if pad is None else pad
        self._uuid_class = uuid_class or self.UUID_CLASS

    def _bump(self):
        n = self._counter
        self._counter += 1
        return n

    def uuid4(self):
        return self._uuid_class(self._prefix + str(self._bump()).rjust(self._pad, '0'))


class NotReallyRandom:
    """
    This can be used as a substitute for random to return numbers in a more predictable order.
    """

    def __init__(self):
        self.counter = 0

    def _random_int(self, n):
        """Returns an integer between 0 and n, upper-exclusive, not one of the published 'random' operations."""
        result = self.counter % n
        self.counter += 1
        return result

    def randint(self, a, b):
        """Returns a number between a and b, inclusive at both ends, though not especially randomly."""
        assert isinstance(a, int) and isinstance(b, int) and a < b, "Arguments must be two strictly ascending ints."
        rangesize = int(abs(b-a))+1
        return a + self._random_int(rangesize)

    def choice(self, things):
        return things[self._random_int(len(things))]


class MockResponse:
    """
    This class is useful for mocking requests.Response (the class that comes back from requests.get and friends).

    This mock is useful because requests.Response is a pain to initialize and the common cases are simple to set
    up here by just passing arguments.

    Note, too, that requests.Response differs from pyramid.Response in that in requests.Response the way to get
    the JSON out of a response is to use the .json() method, whereas in pyramid.Response it would just be
    a .json property access. So since this is for mocking requests.Response, we implement the function.
    """

    def __init__(self, status_code=200, json=None, content=None, url=None):
        self.status_code = status_code
        self.url = url or "http://unknown/"
        if json is not None and content is not None:
            raise Exception("MockResponse cannot have both content and json.")
        elif content is not None:
            self.content = content
        elif json is None:
            self.content = ""
        else:
            self.content = json_dumps(json)

    def __str__(self):
        if self.content:
            return "<MockResponse %s %s>" % (self.status_code, self.content)
        else:
            return "<MockResponse %s>" % (self.status_code,)

    @property
    def text(self):
        return self.content

    def json(self):
        return json_loads(self.content)

    def raise_for_status(self):
        if self.status_code >= 300:
            raise Exception("%s raised for status." % self)


class _PrintCapturer:
    """
    This class is used internally to the 'printed_output' context manager to maintain state information
    on what has been printed so far by PRINT within the indicated context.
    """

    def __init__(self):
        self.lines: List[str] = []
        self.last: Optional[str] = None
        self.file_lines: DefaultDict[Optional[str], List[str]] = self._file_lines_dict()
        self.file_last: DefaultDict[Optional[str], Optional[str]] = self._file_last_dict()

    @classmethod
    def _file_lines_dict(cls) -> DefaultDict[Optional[str], List[str]]:
        return defaultdict(lambda: [])

    @classmethod
    def _file_last_dict(cls) -> DefaultDict[Optional[str], Optional[str]]:
        return defaultdict(lambda: None)

    def mock_print_handler(self, *args, **kwargs):
        return self.mock_action_handler(print, *args, **kwargs)

    def mock_input_handler(self, *args, **kwargs):
        return self.mock_action_handler(_mockable_input, *args, **kwargs)

    def mock_action_handler(self, wrapped_action, *args, **kwargs):
        """
        For the simple case of stdout, .last has the last line and .lines contains all lines.
        For all cases, even stdout, .file_lines[fp] and .lines[fp] contain it.
        Notes:
            * If None is the fp value, sys.stdout is used instead. so that None and the current
              value of sys.stdout are synonyms.
            * This mock ignores 'end=' and will treat all calls to PRINT as if they were separate lines.
        """
        text = " ".join(map(str, args))
        texts = remove_suffix('\n', text).split('\n')
        last_text = texts[-1]
        result = wrapped_action(text, **kwargs)  # noQA - This call to print is low-level implementation
        # This only captures non-file output output.
        file = kwargs.get('file')
        if file is None:
            file = sys.stdout
        if file is sys.stdout:
            # Easy access to stdout
            self.lines.extend(texts)
            self.last = last_text
            # Every output to stdout is implicitly like output to no file (None)
            self.file_lines[None].extend(texts)
            self.file_last[None] = last_text
        # All accesses of any file/fp, including stdout, get associated with that destination
        self.file_lines[file].extend(texts)
        self.file_last[file] = last_text
        return result  # print did not havea a result, but input does, so be careful to return it.

    def reset(self):
        self.lines = []
        self.last = None
        self.file_lines = self._file_lines_dict()
        self.file_last = self._file_last_dict()


@contextlib.contextmanager
def printed_output():
    """
    This context manager is used to capture output from dcicutils.PRINT for testing.

    The 'printed' object obtained in the 'as' clause of this context manager has two attributes of note:

    * .last contains the last (i.e., most recent) line of output
    * .lines contains all the lines of output in a list

    These values are updated dynamically as output occurs.
    (Only output that is not to a file will be captured.)

    Example:

        def show_succcessor(n):
            PRINT("The successor of %s is %s." % (n, n+1))

        def test_show_successor():
            with printed_output() as printed:
                assert printed.last is None
                assert printed.lines == []
                show_successor(3)
                assert printed.last = 'The successor of 3 is 4.'
                assert printed.lines == ['The successor of 3 is 4.']
                show_successor(4)
                assert printed.last == 'The successor of 4 is 5.'
                assert printed.lines == ['The successor of 3 is 4.', 'The successor of 4 is 5.']
    """

    printed = _PrintCapturer()
    # Use the same PrintCapturer object to capture output from both print and input.
    with local_attrs(PRINT, wrapped_action=printed.mock_print_handler):
        with local_attrs(INPUT, wrapped_action=printed.mock_input_handler):
            yield printed


class MockKeysNotImplemented(NotImplementedError):

    def __init__(self, operation, keys):
        self.operation = operation
        self.keys = keys
        super().__init__("Mocked %s does not implement keywords: %s" % (operation, ", ".join(keys)))


class MockBoto3:

    _CLIENTS = {}

    @classmethod
    def register_client(cls, *, kind):
        """
        A decorator for defining classes of mocked clients. Intended use:

            @MockBoto3.register_client(kind='cloudformation')
            class MockBotoCloudFormationClient:
                ...etc.
        """
        def _wrap(cls_to_wrap):
            if cls._CLIENTS.get(kind):
                raise ValueError(f"A MockBoto3 client for {kind} is already defined.")
            cls._CLIENTS[kind] = cls_to_wrap
            return cls_to_wrap
        return _wrap

    @classmethod
    def _default_mappings(cls):
        return cls._CLIENTS

    def __init__(self, **override_mappings):
        self._mappings = dict(self._default_mappings(), **override_mappings)
        self.shared_reality = {}

    def resource(self, key, **kwargs):
        return self._mappings[key](boto3=self, **kwargs)

    def client(self, kind, **kwargs):
        mapped_class = self._mappings.get(kind)
        logging.info(f"Using {mapped_class} as {kind} boto3.client.")
        if not mapped_class:
            raise NotImplementedError("Unsupported boto3 mock kind:", kind)
        return mapped_class(boto3=self, **kwargs)

    @property
    def session(self):

        class _SessionModule:

            def __init__(self, boto3):
                self.boto3 = boto3

            def Session(self, **kwargs):  # noQA - This name was chosen by AWS, so please don't warn about mixed case
                return MockBoto3Session(boto3=self.boto3, **kwargs)

        return _SessionModule(boto3=self)


@MockBoto3.register_client(kind='session')
class MockBoto3Session:

    _SHARED_DATA_MARKER = "_SESSION_SHARED_DATA_MARKER"

    def __init__(self, *, region_name=None, boto3=None, **kwargs):
        self.boto3 = boto3 or MockBoto3()

        # These kwargs key names are the same as those for the boto3.Session() constructor.
        self._aws_access_key_id = kwargs.get("aws_access_key_id")
        self._aws_secret_access_key = kwargs.get("aws_secret_access_key")
        self._aws_region = region_name

        # These is specific for testing.
        self._aws_credentials_dir = None

    # FYI: Some things to note about how boto3 (and probably any AWS client) reads AWS credentials/region.
    #  - It looks (of course) at envrionment variables before files.
    #  - It wants access key ID and secret access key BOTH to come from the same source,
    #    e.g. does not get access key ID from environment variable and secret access key from file.
    #  - It reads region from EITHER the credentials file OR the config file, the former FIRST;
    #    though (of course) it does NOT read access key ID or secret access key from the config file.
    #  - The aws_access_key_id, aws_secret_access_key, and region properties in the credentials/config
    #    files may be EITHER upper AND/OR lower case; but the environment variables MUST be all upper case.
    #  - If file environment variables (i.e. AWS_SHARED_CREDENTIALS_FILE, AWS_CONFIG_FILE) are NOT set,
    #    i.e. SET to None, it WILL look at the default credentials/config files (e.g. ~/.aws/credentials);
    #    which is why we set to /dev/null in unset_environ_credentials_for_testing().
    #
    # NOTE: The get_credentials method, region_name property, and related methods were
    # added to support usage by 4dn-cloud-infra/setup-remaining-secrets unit tests (June 2022).

    def client(self, service_name, **kwargs):
        return self.boto3.client(service_name, **kwargs)

    AWS_CREDENTIALS_ENVIRON_NAME_OVERRIDES = {
        "AWS_ACCESS_KEY_ID": None,
        "AWS_CONFIG_FILE": "/dev/null",
        "AWS_DEFAULT_REGION": None,
        "AWS_REGION": None,
        "AWS_SECRET_ACCESS_KEY": None,
        "AWS_SESSION_TOKEN": None,
        "AWS_SHARED_CREDENTIALS_FILE": "/dev/null"
    }

    @staticmethod
    @contextlib.contextmanager
    def unset_environ_credentials_for_testing() -> None:
        """
        Unsets all AWS credentials related environment variables for the duration of this context manager.
        """
        with override_environ(**MockBoto3Session.AWS_CREDENTIALS_ENVIRON_NAME_OVERRIDES):
            yield

    def put_credentials_for_testing(self,
                                    aws_access_key_id: str = None,
                                    aws_secret_access_key: str = None,
                                    region_name: str = None,
                                    aws_credentials_dir: str = None) -> None:
        """
        Sets AWS credentials for testing.

        :param aws_access_key_id: AWS access key ID.
        :param aws_secret_access_key: AWS secret access key.
        :param region_name: AWS region name.
        :param aws_credentials_dir: Full path to AWS credentials directory.

        NOTE: Use unset_environ_credentials_for_testing() to clear these environment variables beforehand.
        NOTE: AWS session token not currently handled.
        """

        # These argument names are the same as those for the boto3.Session() constructor.
        self._aws_access_key_id = aws_access_key_id
        self._aws_secret_access_key = aws_secret_access_key
        self._aws_region = region_name

        # These is specific for testing.
        self._aws_credentials_dir = aws_credentials_dir

    @staticmethod
    def _read_aws_credentials_from_file(aws_credentials_file: str) -> (str, str, str):
        """
        Returns from the given AWS credentials file the values of the following properties;
        and returns a tuple with these values, in this listed order:
        aws_access_key_id, aws_secret_access_key, region

        :param aws_credentials_file: Full path to AWS credentials (or config) file.
        :return: Tuple containing aws_access_key_id, aws_secret_access_key, region values; None if not present.
        """
        try:
            if not aws_credentials_file or not os.path.isfile(aws_credentials_file):
                return None, None, None
            config = configparser.ConfigParser()
            config.read(aws_credentials_file)
            if not config or not config.sections() or len(config.sections()) <= 0:
                return None, None, None
            if "default" in config.sections():
                config_section_name = "default"
            else:
                config_section_name = config.sections()[0]
            config_keys_values = {key.lower(): value for key, value in config[config_section_name].items()}
            aws_access_key_id = config_keys_values.get("aws_access_key_id")
            aws_secret_access_key = config_keys_values.get("aws_secret_access_key")
            aws_region = config_keys_values.get("region")
            return aws_access_key_id, aws_secret_access_key, aws_region
        except Exception:
            return None, None, None,

    MISSING_ACCESS_KEY = 'missing access key'
    MISSING_SECRET_KEY = 'missing secret key'

    def get_credentials(self) -> Optional[Boto3Credentials]:
        """
        Returns the AWS credentials (Boto3Credentials) from the aws_access_key_id and aws_secret_access_key values,
        or in the credentials file within the aws_credentials_dir, set in set_credentials_for_testing(); or if not
        set there, then gets them via the standard AWS environment variable names, i.e. AWS_ACCESS_KEY_ID,
        AWS_SECRET_ACCESS_KEY, AWS_SHARED_CREDENTIALS_FILE.

        More specifically, returns AWS access key ID and secret access key as a Boto3Credentials,
        from the FIRST of these where BOTH are defined; if BOTH are NOT defined returns None.
        1. From the aws_access_key_id and aws_secret_access_key values set explicitly in set_credentials_for_testing().
        2. From the aws_access_key_id and aws_secret_access_key properties in the credentials
           file within the aws_credentials_dir set explicitly in set_credentials_for_testing().
        3. From the values in the AWS_ACCESS_KEY_ID and AWS_SECRET_ACCESS_KEY environment variables.
        4. From the aws_access_key_id and aws_secret_access_key properties in the
           credentials file specified by the AWS_SHARED_CREDENTIALS_FILE environment variable.
        5. From the aws_access_key_id and aws_secret_access_key properties in the ~/.aws/credentials file.

        NOTE: Use unset_environ_credentials_for_testing() to clear related environment variables beforehand.
        NOTE: AWS session token not currently handled.

        :return: AWS credentials determined as described above, in a Boto3Credentials object, or None.
        """
        aws_access_key_id = self._aws_access_key_id
        aws_secret_access_key = self._aws_secret_access_key
        if aws_access_key_id and aws_secret_access_key:
            return Boto3Credentials(access_key=aws_access_key_id, secret_key=aws_secret_access_key)
        aws_credentials_dir = self._aws_credentials_dir
        if aws_credentials_dir and os.path.isdir(aws_credentials_dir):
            aws_credentials_file = os.path.join(aws_credentials_dir, "credentials")
            aws_access_key_id, aws_secret_access_key, _ = self._read_aws_credentials_from_file(aws_credentials_file)
            if aws_access_key_id and aws_secret_access_key:
                return Boto3Credentials(access_key=aws_access_key_id, secret_key=aws_secret_access_key)
        aws_access_key_id = os.environ.get("AWS_ACCESS_KEY_ID")
        aws_secret_access_key = os.environ.get("AWS_SECRET_ACCESS_KEY")
        if aws_access_key_id and aws_secret_access_key:
            return Boto3Credentials(access_key=aws_access_key_id, secret_key=aws_secret_access_key)
        aws_credentials_file = os.environ.get("AWS_SHARED_CREDENTIALS_FILE", "~/.aws/credentials")
        aws_access_key_id, aws_secret_access_key, _ = self._read_aws_credentials_from_file(aws_credentials_file)
        if aws_access_key_id and aws_secret_access_key:
            return Boto3Credentials(access_key=aws_access_key_id, secret_key=aws_secret_access_key)
        return Boto3Credentials(access_key=self.MISSING_ACCESS_KEY, secret_key=self.MISSING_SECRET_KEY)

    @property
    def region_name(self) -> Optional[str]:
        """
        Returns the AWS region from the _aws_region value, or in the credentials or config file
        within the _aws_credentials_dir, set in the constructor or set_credentials_for_testing();
        or if not set there, then gets it via the standard AWS environment variable names,
        i.e. AWS_REGION, AWS_DEFAULT_REGION, AWS_SHARED_CREDENTIALS_FILE, or AWS_CONFIG_FILE.

        More specifically, returns AWS region from the first of these where defined; if defined returns None.
        1. From the _aws_region value set explicitly in the constructor or set_credentials_for_testing().
        2. From the region property in the credentials file within the
           _aws_credentials_dir set explicitly in the constructor or set_credentials_for_testing().
        3. From the value in the AWS_REGION environment variable (via os.environ).
        4. From the value in the AWS_DEFAULT_REGION environment variable (via os.environ).
        5. From the region property in the credentials file specified
           by the AWS_SHARED_CREDENTIALS_FILE environment variable (via os.environ).
        6. From the region property in the config file specified
           by the AWS_CONFIG_FILE environment variable (via os.environ).
        7. From the region property in the ~/.aws/credentials file.
        8. From the region property in the ~/.aws/config file.

        NOTE: Use unset_environ_credentials_for_testing() to clear related environment variables beforehand.

        :return: AWS region name determined as described above, or None.
        """
        aws_region = self._aws_region
        if aws_region:
            return aws_region
        if self._aws_credentials_dir:
            aws_credentials_file = os.path.join(self._aws_credentials_dir, "credentials")
            _, _, aws_region = self._read_aws_credentials_from_file(aws_credentials_file)
            if aws_region:
                return aws_region
            aws_config_file = os.path.join(self._aws_credentials_dir, "config")
            _, _, aws_region = self._read_aws_credentials_from_file(aws_config_file)
            if aws_region:
                return aws_region
        aws_region = os.environ.get("AWS_REGION", os.environ.get("AWS_DEFAULT_REGION"))
        if aws_region:
            return aws_region
        aws_credentials_file = os.environ.get("AWS_SHARED_CREDENTIALS_FILE", "~/.aws/credentials")
        _, _, aws_region = self._read_aws_credentials_from_file(aws_credentials_file)
        if aws_region:
            return aws_region
        aws_config_file = os.environ.get("AWS_CONFIG_FILE", "~/.aws/config")
        _, _, aws_region = self._read_aws_credentials_from_file(aws_config_file)
        return aws_region


class MockBoto3IamUserAccessKeyPair:
    def __init__(self) -> None:
        self._id = str(uuid.uuid4())
        self._secret = str(uuid.uuid4())
        self._create_date = datetime.datetime.now()

    @property
    def id(self) -> str:
        return self._id

    @property
    def secret(self) -> str:
        return self._secret

    def get(self, key: str) -> Any:
        if key == "AccessKeyId":
            return self._id
        elif key == "CreateDate":
            return self._create_date
        return None

    def __getitem__(self, key: str) -> Any:
        return self.get(key)


class MockBoto3IamUserAccessKeyPairCollection:
    def __init__(self) -> None:
        self._access_key_pairs = []

    def add(self, access_key_pair: object) -> None:
        self._access_key_pairs.append(access_key_pair)

    def get(self, key: str) -> Any:
        if key == "AccessKeyMetadata":
            return self._access_key_pairs
        return None

    def __getitem__(self, key: str) -> Any:
        return self.get(key)


class MockBoto3IamUser:
    def __init__(self, name: str) -> None:
        self._name = name
        self.mocked_access_keys = MockBoto3IamUserAccessKeyPairCollection()

    @property
    def name(self) -> str:
        return self._name

    def create_access_key_pair(self) -> object:
        access_key_pair = MockBoto3IamUserAccessKeyPair()
        self.mocked_access_keys.add(access_key_pair)
        return access_key_pair


class MockBoto3IamUserCollection:
    def __init__(self) -> None:
        self._users = []

    def all(self) -> list:
        return self._users


class MockBoto3IamRoleCollection:
    def __init__(self) -> None:
        self._roles = []

    def __getitem__(self, key: str) -> Any:
        if key == "Roles":
            return self._roles
        return None


class MockBoto3IamRole:
    def __init__(self, arn: str) -> None:
        self._arn = arn

    def __getitem__(self, key: str) -> Any:
        if key == "Arn":
            return self._arn
        return None


# This MockBoto3Iam class is a minimal implementation, just enough to support the
# original usage by 4dn-cloud-infra/setup-remaining-secrets unit tests (June 2022).
@MockBoto3.register_client(kind='iam')
class MockBoto3Iam:

    _SHARED_DATA_MARKER = "_IAM_SHARED_DATA_MARKER"

    def __init__(self, *, boto3=None) -> None:
        self.boto3 = boto3 or MockBoto3()

    def _mocked_shared_data(self) -> dict:
        shared_reality = self.boto3.shared_reality
        shared_data = shared_reality.get(self._SHARED_DATA_MARKER)
        if shared_data is None:
            shared_data = shared_reality[self._SHARED_DATA_MARKER] = {}
        return shared_data

    def _mocked_users(self) -> MockBoto3IamUserCollection:
        mocked_shared_data = self._mocked_shared_data()
        mocked_users = mocked_shared_data.get("users")
        if not mocked_users:
            mocked_shared_data["users"] = mocked_users = MockBoto3IamUserCollection()
        return mocked_users

    def _mocked_roles(self) -> MockBoto3IamRoleCollection:
        mocked_shared_data = self._mocked_shared_data()
        mocked_roles = mocked_shared_data.get("roles")
        if not mocked_roles:
            mocked_shared_data["roles"] = mocked_roles = MockBoto3IamRoleCollection()
        return mocked_roles

    def put_users_for_testing(self, users: list) -> None:
        if isinstance(users, list) and len(users) > 0:
            existing_users = self._mocked_users().all()
            for user in users:
                if user not in existing_users:
                    existing_users.append(MockBoto3IamUser(user))

    def put_roles_for_testing(self, roles: list) -> None:
        if isinstance(roles, list) and len(roles) > 0:
            existing_roles = self._mocked_roles()["Roles"]
            for role in roles:
                if role not in existing_roles:
                    existing_roles.append(MockBoto3IamRole(role))

    @property
    def users(self) -> object:
        return self._mocked_users()

    def list_roles(self) -> object:
        return self._mocked_roles()

    def list_access_keys(self, UserName: str) -> Optional[MockBoto3IamUserAccessKeyPairCollection]:  # noQA - Argument names chosen for AWS consistency
        existing_users = self._mocked_users().all()
        for existing_user in existing_users:
            if existing_user.name == UserName:
                return existing_user.mocked_access_keys
        return None


class MockBoto3OpenSearchDomain:
    def __init__(self, domain_name: str, domain_endpoint_vpc: str, domain_endpoint_https: bool) -> None:
        self._domain_name = domain_name
        self._domain_endpoint_vpc = domain_endpoint_vpc
        self._domain_endpoint_https = domain_endpoint_https

    def __getitem__(self, key: str) -> Any:
        if key == "DomainName":
            return self._domain_name
        elif key == "DomainStatus":
            return {
                "Endpoints": {
                    "vpc": self._domain_endpoint_vpc
                },
                "DomainEndpointOptions": {
                    "EnforceHTTPS": self._domain_endpoint_https
                }
            }
        return None


class MockBoto3OpenSearchDomains:
    def __init__(self) -> None:
        self._domains = []

    def add(self, domain: object) -> None:
        self._domains.append(domain)

    def __getitem__(self, key: str) -> Any:
        if key == "DomainNames":
            return self._domains
        return None


# This MockBoto3OpenSearch class is a minimal implementation, just enough to support
# the original usage by 4dn-cloud-infra/setup-remaining-secrets unit tests (June 2022).
@MockBoto3.register_client(kind='opensearch')
class MockBoto3OpenSearch:

    _SHARED_DATA_MARKER = '_OPENSEARCH_SHARED_DATA_MARKER'

    def __init__(self, boto3=None) -> None:
        self.boto3 = boto3 or MockBoto3()

    def _mocked_shared_data(self) -> dict:
        shared_reality = self.boto3.shared_reality
        shared_data = shared_reality.get(self._SHARED_DATA_MARKER)
        if shared_data is None:
            shared_data = shared_reality[self._SHARED_DATA_MARKER] = {}
        return shared_data

    def _mocked_domains(self) -> MockBoto3OpenSearchDomains:
        mocked_shared_data = self._mocked_shared_data()
        mocked_domains = mocked_shared_data.get("domains")
        if not mocked_domains:
            mocked_shared_data["domains"] = mocked_domains = MockBoto3OpenSearchDomains()
        return mocked_domains

    def put_domain_for_testing(self, domain_name: str, domain_endpoint_vpc: str, domain_endpoint_https: bool) -> None:
        domains = self._mocked_domains()
        domains.add(MockBoto3OpenSearchDomain(domain_name, domain_endpoint_vpc, domain_endpoint_https))

    def list_domain_names(self) -> MockBoto3OpenSearchDomains:
        return self._mocked_domains()

    def describe_domain(self, DomainName: str) -> Optional[dict]:  # noQA - Argument names chosen for AWS consistency
        domains = self._mocked_domains()["DomainNames"]
        if domains:
            for domain in domains:
                if domain["DomainName"] == DomainName:
                    return domain
        return None


# This MockBoto3Sts class is a minimal implementation, just enough to support the
# original usage by 4dn-cloud-infra/setup-remaining-secrets unit tests (June 2022).
@MockBoto3.register_client(kind='sts')
class MockBoto3Sts:

    _SHARED_DATA_MARKER = '_STS_SHARED_DATA_MARKER'

    def __init__(self, boto3=None) -> None:
        self.boto3 = boto3 or MockBoto3()

    def _mocked_shared_data(self) -> dict:
        shared_reality = self.boto3.shared_reality
        shared_data = shared_reality.get(self._SHARED_DATA_MARKER)
        if shared_data is None:
            shared_data = shared_reality[self._SHARED_DATA_MARKER] = {}
        return shared_data

    def _mocked_caller_identity(self) -> dict:
        mocked_shared_data = self._mocked_shared_data()
        mocked_caller_identity = mocked_shared_data.get("caller_identity")
        if not mocked_caller_identity:
            mocked_shared_data["caller_identity"] = mocked_caller_identity = {}
        return mocked_caller_identity

    def put_caller_identity_for_testing(self, account: str, user_arn: str = None) -> None:
        caller_identity = self._mocked_caller_identity()
        caller_identity["Account"] = account
        caller_identity["Arn"] = user_arn

    def get_caller_identity(self) -> dict:
        return self._mocked_caller_identity()


class MockBoto3KmsKey:
    def __init__(self, key_id: str):
        self._key_id = key_id

    def __getitem__(self, key: str) -> Any:
        if key == "KeyId":
            return self._key_id
        return None


class MockBoto3KmsKeys:
    def __init__(self):
        self._keys = []

    def add(self, key: object) -> None:
        self._keys.append(key)

    def __getitem__(self, key: str):
        if key == "Keys":
            return self._keys
        return None


# This MockBoto3Kms class is a minimal implementation, just enough to support the
# original usage by 4dn-cloud-infra/setup-remaining-secrets unit tests (June 2022).
@MockBoto3.register_client(kind='kms')
class MockBoto3Kms:

    _SHARED_DATA_MARKER = '_KMS_SHARED_DATA_MARKER'

    def __init__(self, *, boto3=None) -> None:
        self.boto3 = boto3 or MockBoto3()

    def _mocked_shared_data(self) -> dict:
        shared_reality = self.boto3.shared_reality
        shared_data = shared_reality.get(self._SHARED_DATA_MARKER)
        if shared_data is None:
            shared_data = shared_reality[self._SHARED_DATA_MARKER] = {}
        return shared_data

    def _mocked_keys(self) -> MockBoto3KmsKeys:
        mocked_shared_data = self._mocked_shared_data()
        mocked_keys = mocked_shared_data.get("keys")
        if not mocked_keys:
            mocked_shared_data["keys"] = mocked_keys = MockBoto3KmsKeys()
        return mocked_keys

    def _mocked_key_policies(self) -> dict:
        mocked_shared_data = self._mocked_shared_data()
        mocked_key_policies = mocked_shared_data.get("key_policies")
        if not mocked_key_policies:
            mocked_shared_data["key_policies"] = mocked_key_policies = {}
        return mocked_key_policies

    def put_key_for_testing(self, key_id: str) -> None:
        keys = self._mocked_keys()
        keys.add(MockBoto3KmsKey(key_id))

    def put_key_policy_for_testing(self, key_id: str, key_policy: dict) -> None:
        if isinstance(key_policy, dict):
            key_policy_string = json_dumps(key_policy)
        elif isinstance(key_policy, str):
            key_policy_string = key_policy
        else:
            raise ValueError("Policy must but dictionary or string.")
        self.put_key_policy(KeyId=key_id, Policy=key_policy_string, PolicyName="default")

    def list_keys(self) -> MockBoto3KmsKeys:
        return self._mocked_keys()

    def describe_key(self, KeyId: str) -> Optional[dict]:  # noQA - Argument names chosen for AWS consistency
        keys = self._mocked_keys()["Keys"]
        if keys:
            for key in keys:
                if key["KeyId"] == KeyId:
                    return {
                        "KeyMetadata": {
                            "KeyManager": "CUSTOMER"
                        }
                    }
        return None

    def put_key_policy(self, KeyId: str, Policy: str, PolicyName: str) -> None:  # noQA - Argument names chosen for AWS consistency
        if not KeyId:
            raise ValueError(f"KeyId value must be set for kms.put_key_policy.")
        if PolicyName != "default":
            raise ValueError(f"PolicyName value must be 'default' for kms.put_key_policy.")
        key_policies = self._mocked_key_policies()
        key_policies[KeyId] = {"Policy": Policy}

    def get_key_policy(self, KeyId: str, PolicyName: str) -> Optional[dict]:  # noQA - Argument names chosen for AWS consistency
        if not KeyId:
            raise ValueError(f"KeyId value must be set for kms.get_key_policy.")
        if PolicyName != "default":
            raise ValueError(f"PolicyName value must be 'default' for kms.get_key_policy.")
        key_policies = self._mocked_key_policies()
        return key_policies.get(KeyId)


class MockBoto3Client:

    MOCK_CONTENT_TYPE = 'text/xml'
    MOCK_CONTENT_LENGTH = 350
    MOCK_RETRY_ATTEMPTS = 0
    MOCK_STATUS_CODE = 200

    @classmethod
    def compute_mock_response_metadata(cls, request_id=None, http_status_code=None, retry_attempts=None):
        # It may be that uuid.uuid4() is further mocked, but either way it needs to return something
        # that is used in two places consistently.
        request_id = request_id or str(uuid.uuid4())
        http_status_code = http_status_code or cls.MOCK_STATUS_CODE
        retry_attempts = retry_attempts or cls.MOCK_RETRY_ATTEMPTS
        return {
            'RequestId': request_id,
            'HTTPStatusCode': http_status_code,
            'HTTPHeaders': cls.compute_mock_request_headers(request_id=request_id),
            'RetryAttempts': retry_attempts,
        }

    @classmethod
    def compute_mock_request_headers(cls, request_id):
        # request_date_str = 'Thu, 01 Oct 2020 06:00:00 GMT'
        #   or maybe pytz.UTC.localize(datetime.datetime.utcnow()), where .utcnow() may be further mocked
        # request_content_type = self.MOCK_CONTENT_TYPE
        return {
            'x-amzn-requestid': request_id,
            # We probably don't need these other values, and if we do we might need different values,
            # so we prefer not to provide mock values until/unless need is shown. -kmp 15-Oct-2020
            #
            # 'date': request_date_str,  # see above
            # 'content-type': 'text/xml',
            # 'content-length': 350,
        }


@MockBoto3.register_client(kind='lambda')
class MockBoto3Lambda(MockBoto3Client):

    _UNSUPPLIED = object()
    _MOCKED_LAMBDAS = '_MOCKED_LAMBDAS'
    _DEFAULT_MAX_ITEMS = 50

    def __init__(self, region_name=None, boto3=None):
        self.region_name = region_name
        self.boto3 = boto3 or MockBoto3()

    def _lambdas(self):
        shared_reality = self.boto3.shared_reality
        lambdas = shared_reality.get(self._MOCKED_LAMBDAS)
        if lambdas is None:
            # Export the list in case other clients want the same list.
            shared_reality[self._MOCKED_LAMBDAS] = lambdas = {}
        return lambdas

    def _some_lambdas(self, marker=_UNSUPPLIED, max_items=_DEFAULT_MAX_ITEMS):
        all_entries = list(self._lambdas().values())
        if not all_entries:
            return all_entries, None
        idx = None
        if marker is not self._UNSUPPLIED:
            for i in range(len(all_entries)):
                entry = all_entries[i]
                if entry['FunctionName'] == marker:
                    idx = i
                    break
            if idx is None:
                raise RuntimeError(f"Invalid marker: {marker}")
        if idx is None:
            idx = 0
        rest = all_entries[idx:]
        more = rest[max_items:]
        some = rest[:max_items]
        next = more[0]['FunctionName'] if more else None
        return some, next

    def register_lambda_for_testing(self, key, **data):
        entry = data.copy()
        entry['FunctionName'] = key
        self._lambdas()[key] = entry

    def register_lambdas_for_testing(self, lambdas: dict) -> None:
        for key, data in lambdas.items():
            self.register_lambda_for_testing(key, **data)

    def list_functions(self, MaxItems=_DEFAULT_MAX_ITEMS, Marker=_UNSUPPLIED):
        assert Marker is self._UNSUPPLIED or isinstance(Marker, str)
        functions, next_marker = self._some_lambdas(max_items=MaxItems, marker=Marker)
        result = {
            'MetaData': self.compute_mock_response_metadata(),
            'Functions': functions,
        }
        if next_marker is not None:
            result['NextMarker'] = next_marker
        return result


@MockBoto3.register_client(kind='ecr')
class MockBotoECR(MockBoto3Client):

    # Our mock acts as if this is the current account number
    _MOCK_ACCOUNT_NUMBER = '111222333444'

    # Our mocked image creation times are this plus a small number of days
    _MOCK_PUSH_TIME_BASE = datetime.datetime(2020, 1, 1)   # arbitrary

    # Our mocked image sizes are this plus a small amount
    _MOCK_IMAGE_SIZE_BASE = 900000000

    # When nextToken is not in play for some operations, this can be used.
    # It is important that it be both a string and false, hence the empty string.
    _NO_NEXT_TOKEN = ""

    def __init__(self, region_name: str = None, boto3: MockBoto3 = None) -> None:
        self.region_name = region_name
        self.account_number = self._MOCK_ACCOUNT_NUMBER
        self.boto3 = boto3 or MockBoto3()
        self.images = None
        self.digest_counter = 0
        reality = self.boto3.shared_reality
        if 'ecs_repositories' in reality:
            self.ecs_repositories = reality['ecs_repositories']
        else:
            reality['ecs_repositories'] = repositories = {}
            self.ecs_repositories = repositories

    def describe_repositories(self):
        return {
            "repositories": [
                repo['metadata'] for repo in self.ecs_repositories.values()
            ],
            "ResponseMetadata": self.compute_mock_response_metadata()
        }

    def add_image_repository_for_testing(self, repository):
        # A sample of a result from boto3.client('ecr').describe_repositories() might return.
        # {
        #     "repositories":
        #         {
        #             "repositoryArn": "arn:aws:ecr:us-east-1:643366669028:repository/fourfront-mastertest",
        #             "registryId": "643366669028",
        #             "repositoryName": "fourfront-mastertest",
        #             "repositoryUri": "643366669028.dkr.ecr.us-east-1.amazonaws.com/fourfront-mastertest",
        #             "createdAt": "2021-10-07 14:57:06-04:00",
        #             "imageTagMutability": "MUTABLE",
        #             "imageScanningConfiguration": {
        #             "scanOnPush": true
        #         },
        #         "encryptionConfiguration": {
        #             "encryptionType": "AES256"
        #         }
        #     },
        #     "ResponseMetadata": {...}
        # }
        entry = {
            "metadata": {
                "repositoryName": repository,
                "repositoryUri": f"{self.account_number}.dkr.ecr.{self.region_name}.amazonaws.com/{repository}",
            },
            "images": [],  # not something AWS keeps track of
        }
        self.ecs_repositories[repository] = entry
        return entry

    def get_repository_for_testing(self, repository):
        try:
            return self.ecs_repositories[repository]
        except Exception:
            raise AssertionError(f"Undefined mock ECS repository {repository}."
                                 f" You may need to add_image_repository_for_testing.")

    def get_repository_images_for_testing(self, repository) -> List[dict]:
        return self.get_repository_for_testing(repository)['images']

    def get_image_repository_metadata_for_testing(self, repository) -> List[dict]:
        return self.get_repository_for_testing(repository)['metadata']

    def add_image_metadata_for_testing(self, repository, image_digest=None, pushed_at=None, tags=None):
        # Typical image restriction from AWS...
        # {
        #     "registryId": "262461168236",
        #     "repositoryName": "main",
        #     "imageDigest": "sha256:177aa1b7188e9eb81b0a8405653c2e0131119c74b04d8a70ed3ec5cedc833ab2",
        #     "imageTags": ["latest"],
        #     "imageSizeInBytes": 975668379,
        #     "imagePushedAt": "2022-08-29 10:46:49-04:00",
        #     "imageManifestMediaType": "application/vnd.docker.distribution.manifest.v2+json",
        #     "artifactMediaType": "application/vnd.docker.container.image.v1+json",
        #     "lastRecordedPullTime": "2022-09-01 14:20:08.711000-04:00"
        # }
        self.digest_counter += 1
        tag_set = set(tags) if tags else set()
        entry = {
            "_mock_digest_counter": self.digest_counter,
            "imageDigest": image_digest or f"sha256:{str(self.digest_counter).rjust(64, '0')}",
            # Note that mock won't error-check duplication, but tags are supposed to be unique
            "imageTags": tag_set,
            "imageManifestMediateType": "application/vnd.docker.distribution.manifest.v2+json",
            "artifactMediaType": "application/vnd.docker.container.image.v1+json",
            "imageSizeInBytes": self._MOCK_IMAGE_SIZE_BASE + self.digest_counter,  # make all have different sizes
            "imagePushedAt": pushed_at or self._MOCK_PUSH_TIME_BASE + datetime.timedelta(days=self.digest_counter),
            "lastRecordedPullTime": None,
        }
        images = self.get_repository_images_for_testing(repository)
        for image in images:
            image['imageTags'] = image['imageTags'] - tag_set
        images.append(entry)
        return entry

    def describe_images(self, repositoryName, imageIds=None, maxResults=None, nextToken=_NO_NEXT_TOKEN):  # noQA - AWS choices
        if maxResults is None:
            maxResults = 100
        assert isinstance(maxResults, int) and 1 <= maxResults <= 1000, "maxResults must be an integer from 1 to 1000."
        images = self.get_repository_images_for_testing(repositoryName)
        new_next_token = None
        if nextToken:
            startpos = int(nextToken)
            endpos = startpos + maxResults
            new_next_token = str(endpos + 1) if len(images) > endpos else self._NO_NEXT_TOKEN
            found_images = images[startpos:endpos]
        elif imageIds:
            image_digests_to_find = set()
            image_tags_to_find = set()
            for entry in imageIds:
                digest = entry.get('imageDigest')
                if digest:
                    image_digests_to_find.add(digest)
                else:
                    tag = entry.get('imageTag')
                    image_tags_to_find.add(tag)
            found_images = []
            for image in images:
                digest = image['imageDigest']
                # print(f"Searching for digest={digest!r} in {image_digests_to_find!r}...")
                # print(f"Then searching image_tags_to_find={image_tags_to_find!r} & tags={image['imageTags']}")
                if digest in image_digests_to_find:
                    # print("Found digest")
                    found_images.append(image)
                elif image_tags_to_find & image['imageTags']:
                    # print("Found tags")
                    found_images.append(image)
                else:
                    # print("Neither found")
                    pass
        else:
            found_images = images[:maxResults]
            new_next_token = str(maxResults + 1) if len(images) > maxResults else self._NO_NEXT_TOKEN
        found_images = [dict(image,
                             imageTags=sorted(list(image['imageTags'])),
                             registryId=self.account_number,
                             repositoryName=repositoryName)
                        for image in found_images]
        result = {
            'imageDetails': found_images,
        }
        if new_next_token:
            result['nextToken'] = new_next_token
        return result


# This MockBoto3Ec2 class is a minimal implementation, just enough to support the
# original usage by 4dn-cloud-infra/update-sentieon-security unit tests (July 2022).
@MockBoto3.register_client(kind='ec2')
class MockBoto3Ec2:

    _SHARED_DATA_MARKER = '_EC2_SHARED_DATA_MARKER'

    def __init__(self, boto3: MockBoto3 = None) -> None:
        self.boto3 = boto3 or MockBoto3()

    def _mocked_shared_data(self) -> dict:
        shared_reality = self.boto3.shared_reality
        shared_data = shared_reality.get(self._SHARED_DATA_MARKER)
        if shared_data is None:
            shared_data = shared_reality[self._SHARED_DATA_MARKER] = {}
        return shared_data

    def _mocked_security_groups(self) -> list:
        mocked_shared_data = self._mocked_shared_data()
        mocked_security_groups = mocked_shared_data.get("security_groups")
        if not mocked_security_groups:
            mocked_shared_data["security_groups"] = mocked_security_groups = []
        return mocked_security_groups

    @staticmethod
    def _security_group_rules_are_equal(security_group_rule_a: dict, security_group_rule_b: dict) -> bool:
        """
        Returns True iff the two given security group rules are equal, otherwise False.
        Note the description is not included in this comparison.

        :param security_group_rule_a: Security group rule.
        :param security_group_rule_b: Security group rule.
        :return: True if the given security group rules are equal, otherwise False.
        """
        return (security_group_rule_a.get("IpProtocol") == security_group_rule_b.get("IpProtocol")
                and security_group_rule_a.get("ToPort") == security_group_rule_b.get("ToPort")
                and security_group_rule_a.get("FromPort") == security_group_rule_b.get("FromPort")
                and security_group_rule_a.get("IsEgress") == security_group_rule_b.get("IsEgress")
                and security_group_rule_a.get("CidrIpv4") == security_group_rule_b.get("CidrIpv4"))

    def put_security_group_rule_for_testing(self, security_group_name: str, security_group_rule: dict) -> str:
        """
        Define the given security group rule for the given security group name.
        The given security group rule must contain a key for "GroupId".
        And if the "SecurityGroupRuleId" key is not set one (a UUID) will be generated/set for it.

        FYI: Rules returned by describe_security_group_rules look like:
        { "SecurityGroupRuleId": "sgr-004642a15cf58f9ad",
          "GroupId": "sg-0561068965d07c4af",
          "IsEgress": true,
          "IpProtocol": "icmp",
          "FromPort": 4,
          "ToPort": -1,
          "CidrIpv4": "0.0.0.0/0",
          "Description": "ICMP for sentieon server",
          "Tags": [] }

        FYI: Rules passed to authorized_security_group_ingress authorized_security_group_egress look like:
        { "IpProtocol": "tcp",
           "FromPort": 8990,
           "ToPort": 8990,
           "IpRanges": [{ "CidrIp": sentieon_server_cidr, "Description": "allows comm with sentieon" }] }

        We will store rules via _mocked_security_groups as the former, like so:
        [ { "name": <your-security-group-name>
            "id": <your-security-group-id>
            "rules": [ <dict-for-security-group-rule-in-the-first-security-group-rule-format-above> ] } ]

        :param security_group_name: Security group name.
        :param security_group_rule: Security group rule.
        :return: Security group rule ID of given/defined rule.
        """

        if not security_group_name:
            raise ValueError(f"Missing name for mocked put_security_group_rule_for_testing.")
        if not security_group_rule:
            raise ValueError(f"Missing rule for mocked put_security_group_rule_for_testing.")
        security_group_id = security_group_rule.get("GroupId")
        if not security_group_id:
            raise ValueError(f"Missing rule GroupId for mocked put_security_group_rule_for_testing.")
        security_group_rule = copy.deepcopy(security_group_rule)
        security_group_rule_id = security_group_rule.get("SecurityGroupRuleId")
        if not security_group_rule_id:
            security_group_rule["SecurityGroupRuleId"] = security_group_rule_id = str(uuid.uuid4())
        mocked_security_groups = self._mocked_security_groups()
        mocked_security_group = [mocked_security_group
                                 for mocked_security_group in mocked_security_groups
                                 if mocked_security_group.get("name") == security_group_name]
        if mocked_security_group:
            # Here, a mocked security group already exists for the given security group name.
            mocked_security_group = mocked_security_group[0]
            if mocked_security_group["id"] != security_group_id:
                # The security group ID for/within the given security group rule does not match the
                # security group ID for the existing mocked security group of the given security group name.
                raise ValueError(f"Mismatched rule GroupId for mocked put_security_group_rule_for_testing.")
            # Check for inconsistencies between the given security group name and the
            # security group ID within the given rule, and any already existing mocked rules.
            for group in mocked_security_groups:
                if group["name"] != security_group_name:
                    for rule in group["rules"]:
                        if rule["GroupId"] == security_group_id:
                            # The security group ID for/within the given rule is already associated with an
                            # existing mocked security group with a different name than the given security group name.
                            raise ValueError(f"Mismatched rule GroupId for mocked put_security_group_rule_for_testing.")
            for rule in mocked_security_group["rules"]:
                if rule["GroupId"] != security_group_id:
                    # The given security group name already has an existing associated mocked rule
                    # with a security group ID different from the one for/within the given rule.
                    raise ValueError(f"Mismatched rule GroupId for mocked put_security_group_rule_for_testing.")
            # Check if this is a rule already exists.
            for mocked_security_group_rule in mocked_security_group["rules"]:
                if self._security_group_rules_are_equal(mocked_security_group_rule, security_group_rule):
                    # Duplicate rule. Real boto3 error looks like this FYI:
                    # An error occurred (InvalidPermission.Duplicate) when calling the AuthorizeSecurityGroupIngress
                    # operation: the specified rule "peer: 0.0.0.0/0, ICMP, type: ALL, code: ALL, ALLOW" already exists
                    op = f"AuthorizeSecurityGroup{'Egress' if security_group_rule.get('IsEgress') else 'Ingress'}"
                    message = "the specified rule already exists"
                    code = "InvalidPermission.Duplicate"
                    raise ClientError(operation_name=op, error_response={"Error": {"Code": code, "Message": message}})
            mocked_security_group["rules"].append(security_group_rule)
        else:
            # Here, no mocked security group yet exists for the given security group name.
            mocked_security_groups.append(
                {"name": security_group_name, "id": security_group_id, "rules": [security_group_rule]})
        return security_group_rule_id

    def put_security_group_for_testing(self, security_group_name: str, security_group_id: str = None) -> str:
        if not security_group_name:
            raise ValueError(f"Missing name for mocked put_security_group_for_testing.")
        mocked_security_groups = self._mocked_security_groups()
        mocked_security_group = [mocked_security_group
                                 for mocked_security_group in mocked_security_groups
                                 if mocked_security_group.get("name") == security_group_name]
        if not mocked_security_group:
            if not security_group_id:
                security_group_id = str(uuid.uuid4())
            mocked_security_groups.append({"name": security_group_name, "id": security_group_id, "rules": []})
            return security_group_id
        else:
            return mocked_security_group[0].get("id")

    def describe_security_groups(self, Filters: Optional[list] = None) -> dict:  # noQA - Argument names chosen for AWS consistency
        if Filters:
            if len(Filters) != 1:
                raise ValueError(f"Filters must be single-item list for mocked describe_security_groups.")
            filter_name = Filters[0].get("Name")
            if filter_name != "tag:Name":
                raise ValueError(f"Name must be tag:Name for mocked describe_security_groups.")
            filter_values = Filters[0].get("Values")
            if not isinstance(filter_values, list) or len(filter_values) != 1:
                raise ValueError(f"Values must be a single-item list for mocked describe_security_groups.")
            security_group_name = filter_values[0]
            if not security_group_name:
                raise ValueError(f"Values must contain a security group name for mocked describe_security_groups.")
        else:
            security_group_name = None
        mocked_security_groups = self._mocked_security_groups()
        result_groups = []
        for group in mocked_security_groups:
            if not security_group_name or group["name"] == security_group_name:
                result_groups.append({"GroupId": group["id"]})
        return {"SecurityGroups": result_groups}

    def describe_security_group_rules(self, Filters: list) -> dict:  # noQA - Argument names chosen for AWS consistency
        if not Filters or len(Filters) != 1:
            raise ValueError(f"Filters must be single-item list for mocked describe_security_group_rules.")
        filter_name = Filters[0].get("Name")
        if filter_name != "group-id":
            raise ValueError(f"Name must be group-id for mocked describe_security_group_rules.")
        filter_values = Filters[0].get("Values")
        if not isinstance(filter_values, list) or len(filter_values) != 1:
            raise ValueError(f"Values must be a single-item list for mocked describe_security_group_rules.")
        security_group_id = filter_values[0]
        if not security_group_id:
            raise ValueError(f"Values must contain a security group ID for mocked describe_security_group_rules.")
        mocked_security_groups = self._mocked_security_groups()
        for group in mocked_security_groups:
            for rule in group["rules"]:
                if rule["GroupId"] == security_group_id:
                    return {"SecurityGroupRules": group["rules"]}
        return {"SecurityGroupRules": []}

    def _authorize_one_security_group(self, security_group_id: str, security_group_rule: dict, egress: bool) -> str:
        if not security_group_id:
            raise ValueError(f"Missing security group ID for mocked _authorize_one_security_group.")
        if not security_group_rule:
            raise ValueError(f"Missing security group rule for mocked _authorize_one_security_group.")
        mocked_security_groups = self._mocked_security_groups()
        security_group_name = None
        for group in mocked_security_groups:
            if group["id"] == security_group_id:
                security_group_name = group["name"]
        if not security_group_name:
            raise ValueError("Security group ID does not exist for _authorize_one_security_group")
        ip_ranges = security_group_rule.get("IpRanges")
        if isinstance(ip_ranges, list) and ip_ranges:
            cidr_ip = ip_ranges[0].get("CidrIp")
            description = ip_ranges[0].get("Description")
        else:
            cidr_ip = ""
            description = ""
        security_group_rule = {
            "SecurityGroupRuleId": str(uuid.uuid4()),
            "GroupId": security_group_id,
            "IsEgress": egress,
            "IpProtocol": security_group_rule.get("IpProtocol"),
            "FromPort": security_group_rule.get("FromPort"),
            "ToPort": security_group_rule.get("ToPort"),
            "CidrIpv4": cidr_ip,
            "Description": description
        }
        return self.put_security_group_rule_for_testing(security_group_name, security_group_rule)

    def _authorize_security_group(self, GroupId: str, IpPermissions: list, egress: bool) -> dict:  # noQA - Argument names chosen for AWS consistency
        response = {"SecurityGroupRules": []}
        for ip_permission in IpPermissions:
            security_group_rule_id = self._authorize_one_security_group(GroupId, ip_permission, egress)
            response["SecurityGroupRules"].append({"SecurityGroupRuleId": security_group_rule_id})
        return response

    def authorize_security_group_ingress(self, GroupId: str, IpPermissions: list) -> dict:  # noQA - Argument names chosen for AWS consistency
        return self._authorize_security_group(GroupId, IpPermissions, egress=False)

    def authorize_security_group_egress(self, GroupId: str, IpPermissions: list) -> dict:  # noQA - Argument names chosen for AWS consistency
        return self._authorize_security_group(GroupId, IpPermissions, egress=True)

    def _revoke_security_group(self, GroupId: str, SecurityGroupRuleIds: list, egress: bool) -> None:  # noQA - Argument names chosen for AWS consistency
        if GroupId and SecurityGroupRuleIds:
            mocked_security_groups = self._mocked_security_groups()
            for group in mocked_security_groups:
                if group["id"] == GroupId:
                    rules = group.get("rules")
                    for rule_index, rule in enumerate(rules):
                        if rule.get("IsEgress") == egress and rule["SecurityGroupRuleId"] in SecurityGroupRuleIds:
                            del rules[rule_index]

    def revoke_security_group_ingress(self, GroupId: str, SecurityGroupRuleIds: list) -> None:  # noQA - Argument names chosen for AWS consistency
        self._revoke_security_group(GroupId, SecurityGroupRuleIds, egress=False)

    def revoke_security_group_egress(self, GroupId: str, SecurityGroupRuleIds: list) -> None:  # noQA - Argument names chosen for AWS consistency
        self._revoke_security_group(GroupId, SecurityGroupRuleIds, egress=True)


@MockBoto3.register_client(kind='secretsmanager')
class MockBoto3SecretsManager:

    _SECRETS_MARKER = '_MOCKED_SECRETS'

    def __init__(self, region_name=None, boto3=None):
        self.region_name = region_name
        self.boto3 = boto3 or MockBoto3()

    def _mocked_secrets(self):
        shared_reality = self.boto3.shared_reality
        secrets = shared_reality.get(self._SECRETS_MARKER)
        if secrets is None:
            # Export the list in case other clients want the same list.
            shared_reality[self._SECRETS_MARKER] = secrets = {}
        return secrets

    def put_secret_value_for_testing(self, SecretId, Value):  # noQA - Argument names chosen for AWS consistency
        secrets = self._mocked_secrets()
        secrets[SecretId] = Value

    def get_secret_value(self, SecretId):  # noQA - Argument names must be compatible with AWS
        secrets = self._mocked_secrets()
        secret_value = secrets[SecretId]
        if isinstance(secret_value, dict):
            return {'SecretString': json_dumps(secret_value)}
        else:
            return {'SecretString': secret_value}

    def put_secret_key_value_for_testing(self, SecretId: str, SecretKey: str, SecretKeyValue: str):  # noQA - Argument names chosen for AWS consistency
        if SecretId and SecretKey:
            secrets = self._mocked_secrets()
            secret_value = secrets.get(SecretId)
            if not secret_value:
                secrets[SecretId] = {}
            secrets[SecretId][SecretKey] = SecretKeyValue

    def get_secret_key_value_for_testing(self, SecretId, SecretKey):  # noQA - Argument names must be compatible with AWS
        secrets = self._mocked_secrets()
        secret_value = secrets[SecretId]
        if isinstance(secret_value, dict):
            secret_value_json = secret_value
        else:
            secret_value_json = json_loads(secret_value)
        return secret_value_json[SecretKey]

    def list_secrets(self):
        secrets = self._mocked_secrets()
        # This really returns dictionaries with lots more things, but we'll start slow. :) -kmp 17-Feb-2022
        return {'SecretList': [{'Name': key} for key, _ in secrets.items()]}

    def update_secret(self, SecretId: str, SecretString: str) -> None:  # noQA - Argument names chosen for AWS consistency
        secrets = self._mocked_secrets()
        secrets[SecretId] = SecretString


@MockBoto3.register_client(kind='cloudformation')
class MockBotoCloudFormationClient:

    _SHARED_STACKS_MARKER = '_cloudformation_stacks'

    @property
    def mocked_stacks(self):
        return self.boto3.shared_reality.get(self._SHARED_STACKS_MARKER)

    @classmethod
    def setup_boto3_mocked_stacks(cls, boto3, mocked_stacks=None, mock_stack_names=None):

        shared_reality = boto3.shared_reality
        stacks = shared_reality.get(cls._SHARED_STACKS_MARKER)
        if stacks is None:
            # Export the list in case other clients want the same list.
            shared_reality[cls._SHARED_STACKS_MARKER] = stacks = []

        for mocked_stack in mocked_stacks or []:
            if mocked_stack not in stacks:
                stacks.append(mocked_stack)

        for mock_stack_name in mock_stack_names or []:
            for s in stacks:
                if s.name == mock_stack_name:
                    raise ValueError(f"duplicated mock stack name: {mock_stack_name}")
            stacks.append(MockBotoCloudFormationStack(mock_name=mock_stack_name))

    def __init__(self, *, mocked_stacks=None, mock_stack_names=None, boto3=None):
        self.boto3 = boto3 or MockBoto3()
        self.setup_boto3_mocked_stacks(self.boto3, mocked_stacks=mocked_stacks, mock_stack_names=mock_stack_names)
        self.stacks = MockStackCollectionManager(self)


class MockStackCollectionManager:

    def __init__(self, mock_cloudformation_client):
        self.mocked_cloudformation_client = mock_cloudformation_client

    def all(self):
        for mocked_stack in self.mocked_cloudformation_client.mocked_stacks:
            yield mocked_stack


class MockResourceSummaryCollectionManager:

    def __init__(self, mocked_stack):
        self.mocked_stack = mocked_stack

    def all(self):
        for mocked_resource_summary in self.mocked_stack.mocked_resource_summaries:
            yield mocked_resource_summary


class MockBotoCloudFormationStack:

    def __str__(self):
        return f"<{full_class_name(self)} {self.name} {id(self)}>"

    def __repr__(self):
        return str(self)

    def __init__(self, mock_name, mock_outputs=None, mock_resource_summaries=None,
                 mock_resource_summary_logical_ids=None):
        self.name = mock_name
        self.outputs = mock_outputs
        self.mocked_resource_summaries = mock_resource_summaries.copy() if mock_resource_summaries else []
        for resource_logical_id in mock_resource_summary_logical_ids or []:
            self.mocked_resource_summaries.append(
                MockBotoCloudFormationResourceSummary(logical_id=resource_logical_id))
        for r in self.mocked_resource_summaries:
            r.stack_name = self.name
        self.resource_summaries = MockResourceSummaryCollectionManager(self)


class MockBotoCloudFormationResourceSummary:

    def __init__(self, logical_id=None, physical_resource_id=None):
        self.logical_id = logical_id or f"MockedLogicalId{id(self)}"
        self.physical_resource_id = physical_resource_id or f"MockedPhysicalResourceId{id(self)}"
        self.stack_name = None  # This will get filled out if used as a resource on a mock stack


class MockTemporaryRestoration:

    def __init__(self, delay_seconds: Union[int, float], duration_days: Union[int, float],
                 storage_class: S3StorageClass):
        self._available_after = future_datetime(seconds=delay_seconds)
        self._available_until = future_datetime(now=self.available_after, days=duration_days)
        self._storage_class = storage_class

    @property
    def available_after(self):
        return self._available_after

    @property
    def available_until(self):
        return self._available_until

    @property
    def storage_class(self):
        return self._storage_class

    def is_expired(self, now=None):
        now = now or datetime.datetime.now()
        return now >= self.available_until

    def is_active(self, now=None):
        now = now or datetime.datetime.now()
        return now >= self.available_after and not self.is_expired(now=now)

    def hurry_restoration(self):
        self._available_after = datetime.datetime.now()

    def hurry_restoration_expiry(self):
        self._available_until = datetime.datetime.now()


class MockObjectBasicAttributeBlock:

    def __init__(self, filename, s3):
        self.last_modified = datetime.datetime.now()
        self.s3: MockBotoS3Client = s3
        self.filename: str = filename
        self.version_id: str = self._generate_version_id()

    def __str__(self):
        return f"<{self.filename}#{self.version_id}>"

    VERSION_ID_INITIAL_WIDTH = len(format_in_radix(time.time_ns(), radix=36))
    #  In a single instantiation of python, now 50+ years into the epoch, this mock could overflow one
    #  digit of this, but not realistically more. So reserving space for one digit of overflow after
    #  whatever time it is on load.
    VERSION_ID_MAX_WIDTH = VERSION_ID_INITIAL_WIDTH + 1

    MONTONIC_VERSIONS = False

    @classmethod
    def _generate_version_id(cls):
        if cls.MONTONIC_VERSIONS:
            return format_in_radix(time.time_ns(), radix=36)
        else:
            return str(uuid.uuid4()).replace('-', '.').lower()

    @property
    def storage_class(self) -> S3StorageClass:
        raise NotImplementedError(f"The method 'storage_class' is expected to be implemented"
                                  f" in subclasses of MockObjectBasicAttributeBlock: {self}")

    def initialize_storage_class(self, value: S3StorageClass):
        raise NotImplementedError(f"The method 'initialize_storage_class' is expected to be implemented"
                                  f" in subclasses of MockObjectBasicAttributeBlock: {self}")

    @property
    def tagset(self) -> List[Dict[Literal['Key', 'Value'], str]]:
        """
        Returns a list of Key/Value dictionaries: [{'Key': ..., 'Value':  ...}, ...]
        """
        raise NotImplementedError(f"The method 'tagset' is expected to be implemented"
                                  f" in subclasses of MockObjectBasicAttributeBlock: {self}")

    def set_tagset(self, value: List[Dict[Literal['Key', 'Value'], str]]):
        """
        Sets the tagset to a given list of Key/Value dictionaries: [{'Key': ..., 'Value':  ...}, ...]
        """
        raise NotImplementedError(f"The method 'set_tagset' is expected to be implemented"
                                  f" in subclasses of MockObjectBasicAttributeBlock: {self}")


class MockObjectDeleteMarker(MockObjectBasicAttributeBlock):

    @property
    def storage_class(self) -> S3StorageClass:
        raise Exception(f"Attempt to find storage class for mock-deleted S3 filename {self.filename}")

    def initialize_storage_class(self, value: S3StorageClass):
        raise Exception(f"Attempt to initialize storage class for mock-deleted S3 filename {self.filename}")

    @property
    def tagset(self) -> List[Dict[Literal['Key', 'Value'], str]]:
        raise Exception(f"Attempt to set tagset for mock-deleted S3 filename {self.filename}")

    def set_tagset(self, value: List[Dict[Literal['Key', 'Value'], str]]):
        raise Exception(f"Attempt to set tagset for mock-deleted S3 filename {self.filename}")


class MockObjectAttributeBlock(MockObjectBasicAttributeBlock):

    def __init__(self, filename, s3):
        super().__init__(filename=filename, s3=s3)
        self._storage_class: S3StorageClass = s3.storage_class
        self._tagset = []
        # Content must be added later. The file system at time this object is created may still have a stale value.
        self._content = None
        self._restoration: Optional[MockTemporaryRestoration] = None

    @property
    def content(self):
        return self._content

    def set_content(self, content):
        if self._content is None:
            self._content = content
        else:
            raise RuntimeError("Attempt to set content for an attribute block that already had content.")

    @property
    def tagset(self) -> List[Dict[Literal['Key', 'Value'], str]]:
        return copy.deepcopy(self._tagset)  # don't rely on caller to leave what we give them unmodified

    def set_tagset(self, value: List[Dict[Literal['Key', 'Value'], str]]):
        self._tagset = copy.deepcopy(value)  # don't rely on caller not to later modify the value given

    @property
    def storage_class(self):
        restoration = self.restoration
        return restoration.storage_class if restoration else self._storage_class

    def initialize_storage_class(self, value):
        if self.restoration:
            # It's ambiguous what is intended, but also this interface is really intended only for initialization
            # and should not be used in the middle of a mock operation. The storage class is not dynamically mutable.
            # You need to use the mock operations to make new versions with the right storage class after that.
            raise Exception("Tried to set storage class in an attribute block"
                            " while a temporary restoration is ongoing.")
        self._storage_class = value

    _RESTORATION_LOCK = threading.Lock()

    def hurry_restoration(self):
        with self._RESTORATION_LOCK:
            restoration = self.restoration
            if restoration:
                restoration.hurry_restoration()

    def hurry_restoration_expiry(self):
        with self._RESTORATION_LOCK:
            restoration = self.restoration
            if restoration:
                restoration.hurry_restoration_expiry()

    def storage_class_for_copy_source(self):
        with self._RESTORATION_LOCK:
            restoration = self.restoration
            if restoration:
                if not restoration.is_active():
                    raise Exception("Restoration request still in progress.")
                return restoration.storage_class
            else:
                return self._storage_class

    @property
    def restoration(self):
        restoration = self._restoration
        if restoration and restoration.is_expired():
            self._restoration = restoration = None
        return restoration

    def restore_temporarily(self, delay_seconds: Union[int, float], duration_days: Union[int, float],
                            storage_class: S3StorageClass):
        with self._RESTORATION_LOCK:
            if self.restoration:
                raise Exception("You are already have an active restoration and cannot re-restore it.")
            self._restoration = MockTemporaryRestoration(delay_seconds=delay_seconds,
                                                         duration_days=duration_days,
                                                         storage_class=storage_class)


@MockBoto3.register_client(kind='s3')
class MockBotoS3Client(MockBoto3Client):
    """
    This is a mock of certain S3 functionality.
    """

    MOCK_STATIC_FILES = {}
    MOCK_REQUIRED_ARGUMENTS = {}

    DEFAULT_STORAGE_CLASS: S3StorageClass = "STANDARD"

    def __init__(self, *,
                 region_name: str = None,
                 mock_other_required_arguments: Optional[List[str]] = None,
                 mock_s3_files: Dict[str, Union[str, bytes]] = None,
                 storage_class: Optional[S3StorageClass] = None,
                 boto3: Optional[MockBoto3] = None,
                 versioning_buckets: Union[Literal[True], list, set, tuple] = True):
        self.boto3 = boto3 = boto3 or MockBoto3()
        if region_name not in (None, 'us-east-1'):
            raise ValueError(f"Unexpected region: {region_name}")

        files_cache_marker = '_s3_file_data'
        shared_reality = boto3.shared_reality
        s3_files = shared_reality.get(files_cache_marker)
        if s3_files is None:
            files = self.MOCK_STATIC_FILES.copy()
            for name, content in (mock_s3_files or {}).items():
                files[name] = content
            shared_reality[files_cache_marker] = s3_files = MockAWSFileSystem(files=files, boto3=boto3, s3=self)
        self.s3_files = s3_files
        s3_files.add_bucket_versioning(versioning_buckets)

        other_required_arguments = self.MOCK_REQUIRED_ARGUMENTS.copy()
        for name, content in mock_other_required_arguments or {}:
            other_required_arguments[name] = content
        self.other_required_arguments = other_required_arguments
        self.storage_class: S3StorageClass = storage_class or self.DEFAULT_STORAGE_CLASS

    def check_for_kwargs_required_by_mock(self, operation, Bucket, Key, **kwargs):
        ignored(Bucket, Key)
        if kwargs != self.other_required_arguments:
            raise MockKeysNotImplemented(operation, self.other_required_arguments.keys())

    def create_object_for_testing(self, object_content: str, *, Bucket: str, Key: str):
        assert isinstance(object_content, str)
        self.upload_fileobj(Fileobj=io.BytesIO(object_content.encode('utf-8')), Bucket=Bucket, Key=Key)

    def upload_fileobj(self, Fileobj, Bucket, Key, **kwargs):  # noqa - Uppercase argument names are chosen by AWS
        self.check_for_kwargs_required_by_mock("upload_fileobj", Bucket=Bucket, Key=Key, **kwargs)
        data = Fileobj.read()
        PRINT("Uploading %s (%s bytes) to bucket %s key %s"
              % (Fileobj, len(data), Bucket, Key))
        with self.s3_files.open(os.path.join(Bucket, Key), 'wb') as fp:
            fp.write(data)

    def upload_file(self, Filename, Bucket, Key, **kwargs):  # noqa - Uppercase argument names are chosen by AWS
        self.check_for_kwargs_required_by_mock("upload_file", Bucket=Bucket, Key=Key, **kwargs)
        with io.open(Filename, 'rb') as fp:
            self.upload_fileobj(Fileobj=fp, Bucket=Bucket, Key=Key)

    def download_fileobj(self, Bucket, Key, Fileobj, **kwargs):  # noqa - Uppercase argument names are chosen by AWS
        self.check_for_kwargs_required_by_mock("download_fileobj", Bucket=Bucket, Key=Key, **kwargs)
        with self.s3_files.open(os.path.join(Bucket, Key), 'rb') as fp:
            data = fp.read()
        PRINT("Downloading bucket %s key %s (%s bytes) to %s"
              % (Bucket, Key, len(data), Fileobj))
        Fileobj.write(data)

    def download_file(self, Bucket, Key, Filename, **kwargs):  # noqa - Uppercase argument names are chosen by AWS
        self.check_for_kwargs_required_by_mock("download_file", Bucket=Bucket, Key=Key, **kwargs)
        with io.open(Filename, 'wb') as fp:
            self.download_fileobj(Bucket=Bucket, Key=Key, Fileobj=fp)

    def get_object(self, Bucket, Key, **kwargs):  # noqa - Uppercase argument names are chosen by AWS
        self.check_for_kwargs_required_by_mock("get_object", Bucket=Bucket, Key=Key, **kwargs)

        head_metadata = self.head_object(Bucket=Bucket, Key=Key, **kwargs)

        pseudo_filename = os.path.join(Bucket, Key)

        return dict(head_metadata,
                    Body=self.s3_files.open(pseudo_filename, 'rb'))

    PUT_OBJECT_CONTENT_TYPES = {
        "text/html": [".html"],
        "image/png": [".png"],
        "application/json": [".json"],
        "text/plain": [".txt", ".text"],
        "binary/octet-stream": [".fo"],
    }

    def put_object(self, *, Bucket, Key, Body, ContentType=None, **kwargs):  # noqa - Uppercase argument names are chosen by AWS
        # TODO: This is not mocking other args like ACL that we might use ACL='public-read' or ACL='private'
        #       grep for ACL= in tibanna, tibanna_ff, or dcicutils for examples of these values.
        # TODO: Shouldn't this be checking for required arguments (e.g., for SSE)? -kmp 9-May-2022
        if ContentType is not None:
            exts = self.PUT_OBJECT_CONTENT_TYPES.get(ContentType)
            assert exts, "Unimplemented mock .put_object content type %s for Key=%s" % (ContentType, Key)
            assert any(Key.endswith(ext) for ext in exts), (
                    "mock .put_object expects Key=%s to end in one of %s for ContentType=%s" % (Key, exts, ContentType))
        assert not kwargs, "put_object mock doesn't support %s." % kwargs
<<<<<<< HEAD
        self.s3_files.set_file_content_for_testing(Bucket + "/" + Key, Body)
        # self.s3_files.files[Bucket + "/" + Key] = Body
=======
        if isinstance(Body, str):
            Body = Body.encode('utf-8')  # we just assume utf-8, which AWS seems to as well
        self.s3_files.files[Bucket + "/" + Key] = Body
>>>>>>> 13eefb6f
        return {
            'ETag': self._content_etag(Body)
        }

    @staticmethod
    def _content_etag(content):
        # For reasons known only to AWS, the ETag, though described as an MD5 hash, begins and ends with
        # doublequotes, so an example from
        # https://boto3.amazonaws.com/v1/documentation/api/latest/reference/services/s3/client/list_object_versions.html
        # shows:  'ETag': '"6805f2cfc46c0f04559748bb039d69ae"',
        return f'"{hashlib.md5(content).hexdigest()}"'

    def Bucket(self, name):  # noQA - AWS function naming style
        return MockBotoS3Bucket(s3=self, name=name)

    def head_object(self, Bucket, Key, **kwargs):  # noQA - AWS argument naming style
        self.check_for_kwargs_required_by_mock("head_object", Bucket=Bucket, Key=Key, **kwargs)

        pseudo_filename = os.path.join(Bucket, Key)

        if self.s3_files.exists(pseudo_filename):
            content = self.s3_files.get_file_content_for_testing(pseudo_filename, required=True)
            # content = self.s3_files.files[pseudo_filename]
            attribute_block = self._object_attribute_block(filename=pseudo_filename)
            assert isinstance(attribute_block, MockObjectAttributeBlock)  # if file exists, should be normal block
            result = {
                'Bucket': Bucket,
                'Key': Key,
                'ETag': self._content_etag(content),
                'ContentLength': len(content),
                'StorageClass': attribute_block.storage_class,  # self._object_storage_class(filename=pseudo_filename)
                # Numerous others, but this is enough to make the dictionary non-empty and to satisfy some of our tools
            }
            restoration = attribute_block.restoration
            if restoration:
                assert isinstance(restoration, MockTemporaryRestoration)
                if restoration.is_active():
                    result['Restore'] = f'ongoing-request="false", expiry-date="{restoration.available_until}"'
                else:
                    result['Restore'] = f'ongoing-request="true"'
            # if datetime.datetime.now() < attribute_block.available_after:
            #     result['Restore'] = 'ongoing-request="true"'
            return result
        else:
            # I would need to research what specific error is needed here and hwen,
            # since it might be a 404 (not found) or a 403 (permissions), depending on various details.
            # For now, just fail in any way since maybe our code doesn't care.
            raise Exception(f"Mock File Not Found: {pseudo_filename}."
                            f" Existing files: {self.s3_files.all_filenames_for_testing()}")

    def head_bucket(self, Bucket):  # noQA - AWS argument naming style
        bucket_prefix = Bucket + "/"
        # for filename, content in self.s3_files.files.items():
        for filename, content in self.s3_files.all_filenames_with_content_for_testing():
            if filename.startswith(bucket_prefix):
                # Returns other things probably, but this will do to start for our mocking.
                return {"ResponseMetadata": {"HTTPStatusCode": 200}}
        raise ClientError(operation_name='HeadBucket',
                          error_response={  # noQA - PyCharm wrongly complains about this dictionary
                              "Error": {"Code": "404", "Message": "Not Found"},
                              "ResponseMetadata": {"HTTPStatusCode": 404},
                          })

    def get_object_tagging(self, Bucket, Key):
        pseudo_file = f"{Bucket}/{Key}"
        return {
            'ResponseMetadata': {
                # Not presently mocked: RequestId, HostId
                'HTTPStatusCode': 200,
                'HTTPHeaders': {
                    # Not presently mocked: x-amz-id-2, x-amz-request-id, date, transfer-encoding
                    'server': 'AmazonS3',
                },
                'RetryAttempts': 0,
            },
            'TagSet': self._object_tagset(pseudo_file)
        }

    def put_object_tagging(self, Bucket, Key, Tagging):
        pseudo_file = f"{Bucket}/{Key}"
        assert isinstance(Tagging, dict), "The Tagging argument must be a dictionary."
        assert list(Tagging.keys()) == ['TagSet'], "The Tagging argument dictionary should have only the 'TagSet' key."
        tagset = Tagging['TagSet']
        assert isinstance(tagset, list), "The Tagging argument's TagSet must be a list."
        for tag in tagset:
            assert set(tag.keys()) == {'Key', 'Value'}, "Each tag must be a dictionary of Key and Value."
            assert isinstance(tag['Key'], str), "Each tag's key must be a string."
            assert isinstance(tag['Value'], str), "Each tag's value must be a string."
        self._set_object_tagset(pseudo_file, Tagging['TagSet'])
        return {
            'ResponseMetadata': {
                # Not presently mocked: RequestId, HostId
                'HTTPStatusCode': 200,
                'HTTPHeaders': {
                    # Not presently mocked: x-amz-id-2, x-amz-request-id, date, transfer-encoding
                    'server': 'AmazonS3',
                },
                'RetryAttempts': 0,
            },
        }

    def _object_attribute_map(self):
        """
        Returns the storage class map for this mock.

        Note that this is a property of the boto3 instance (through its .shared_reality) not of the s3 mock itself
        so that if another client is created by that same boto3 mock, it will see the same storage classes.
        """
        object_attribute_map = self.boto3.shared_reality.get('object_attribute_map')
        if not object_attribute_map:
            self.boto3.shared_reality['object_attribute_map'] = object_attribute_map = {}
        return object_attribute_map

    def _object_attribute_blocks(self, filename):
        attribute_map = self._object_attribute_map()
        attribute_blocks = attribute_map.get(filename) or []
        if not attribute_blocks:
            attribute_map[filename] = attribute_blocks
        return attribute_blocks

    def _object_all_versions(self, filename):
        attribute_blocks = self._object_attribute_blocks(filename)
        if not attribute_blocks and self.s3_files.files.get(filename) is not None:
            # print(f"AUTOCREATING {filename}")
            # This will demand-create the first one because our mock initialization protocols are sloppy
            new_attribute_block = MockObjectAttributeBlock(filename=filename, s3=self)
            attribute_blocks.append(new_attribute_block)
        # else:
        #     print(f"NOT AUTOCREATING {filename} for {self} because {self.s3_files.files}")
        return attribute_blocks

    def _object_attribute_block(self, filename) -> MockObjectBasicAttributeBlock:
        """
        Returns the attribute_block for an S3 object.
        This contains information like storage class and tagsets.

        Because this is an internal routine, 'filename' is 'bucket/key' to match the mock file system we use internally.

        Note that this is a property of the boto3 instance (through its .shared_reality) not of the s3 mock itself
        so that if another client is created by that same boto3 mock, it will see the same storage classes.
        """
        all_versions: List[MockObjectBasicAttributeBlock] = self._object_all_versions(filename)
        if not all_versions:
            # This situation and usually we should not be calling this function at this point,
            # but try to help developer debug what's going on...
            # if filename in self.s3_files.files:
            if filename in self.s3_files.all_filenames_for_testing():
                context = f"mock special non-file (bucket?) s3 item: {filename}"
            else:
                context = f"mock non-existent S3 file: {filename}"
            raise ValueError(f"Attempt to obtain object attribute block for {context}.")
        return all_versions[-1]

    _ARCHIVE_LOCK = threading.Lock()

    def hurry_restoration_for_testing(self, s3_filename, attribute_block=None):
        """
        This can be used in testing to hurry up the wait for a temporary restore to become available.
        """
        attribute_block = attribute_block or self._object_attribute_block(s3_filename)
        assert isinstance(attribute_block, MockObjectAttributeBlock)
        attribute_block.hurry_restoration()

    def hurry_restoration_expiry_for_testing(self, s3_filename, attribute_block=None):
        """
        This can be used in testing to hurry up the wait for a temporary restore to expire.
        """
        attribute_block = attribute_block or self._object_attribute_block(s3_filename)
        assert isinstance(attribute_block, MockObjectAttributeBlock)
        attribute_block.hurry_restoration_expiry()

    def archive_current_version(self, filename,
                                replacement_class: Type[MockObjectBasicAttributeBlock] = MockObjectAttributeBlock,
                                init: Optional[callable] = None) -> Optional[MockObjectBasicAttributeBlock]:
        with self._ARCHIVE_LOCK:
            # The file system dictionary is the source of content authority until we archive things,
            # and then the current version has to be archived.
            content = self.s3_files.files.get(filename)  # might be missing. you can delete a file that doesn't exist
            preexisting_version = None
            if content:
                preexisting_version = self._object_attribute_block(filename)
                assert isinstance(preexisting_version, MockObjectAttributeBlock)  # should be no content if deleted
                preexisting_version.set_content(content)
            new_block = self._prepare_new_attribute_block(filename, attribute_class=replacement_class)
            self._check_versions_registered(filename, preexisting_version, new_block)
            if init is not None:
                init()  # caller can supply an init function to be run while still inside lock
            return new_block

    def _check_versions_registered(self, filename, *versions: Optional[MockObjectBasicAttributeBlock]):
        """
        Performs a useful consistency check to identify problems early, but has no functional effect on other code
        other than to raise an error if there is a problem.

        :param filename: the S3 filename (in the form bucket/key)
        :param versions: the versions to check. each should be an attribute block, a delete marker, or None
        """
        all_versions = self._object_all_versions(filename)
        # Check that each of the given versions is present in all_versions
        for version in versions:
            if version:
                assert version in all_versions
        # We know that all versions are stored in time order. Make sure their simulated last-modified dates
        # are in time order to match.
        prior_date = None
        for version in all_versions:
            if version:
                if prior_date:
                    assert version.last_modified > prior_date
                prior_date = version.last_modified

    def _prepare_new_attribute_block(self, filename,
                                     attribute_class: Type[MockObjectBasicAttributeBlock] = MockObjectAttributeBlock
                                     ) -> MockObjectBasicAttributeBlock:  # given the type, instantiates that type
        new_block = attribute_class(filename=filename, s3=self)
        all_versions = self._object_all_versions(filename)
        all_versions.append(new_block)
        # NOTE WELL: This would seem information-destroying, but this method should only be called when you're
        #            about to write new data anyway, after having archived previous data, which means it should
        #            really only be called by archive_current_version after it has done any necessary saving away
        #            of a prior version (depending on whether versioning is enabled).
        # self.s3_files.files[filename] = None
        self.s3_files.initialize_file_entry_testing(filename)
        return new_block

    def _object_tagset(self, filename):
        """
        Returns the tagset for the 'filename' in this S3 mock.
        Because this is an internal routine, 'filename' is 'bucket/key' to match the mock file system we use internally.

        Note that this is a property of the boto3 instance (through its .shared_reality) not of the s3 mock itself
        so that if another client is created by that same boto3 mock, it will see the same storage classes.
        """
        attribute_block = self._object_attribute_block(filename)
        return attribute_block.tagset

    def _set_object_tagset(self, filename, tagset):
        """
        Sets the tagset for the 'filename' in this S3 mock to the given value.
        Because this is an internal routine, 'filename' is 'bucket/key' to match the mock file system we use internally.

        Presently the value is not error-checked. That might change.
        By special exception, passing value=None will revert the storage class to the default for the given mock,
        for which the default default is 'STANDARD'.

        Note that this is a property of the boto3 instance (through its .shared_reality) not of the s3 mock itself
        so that if another client is created by that same boto3 mock, it will see the same storage classes.
        """
        attribute_block = self._object_attribute_block(filename)
        attribute_block.set_tagset(tagset)

    def _object_version_id(self, filename):
        """
        Returns the VersionId for the 'filename' in this S3 mock.
        Because this is an internal routine, 'filename' is 'bucket/key' to match the mock file system we use internally.

        Note that this is a property of the boto3 instance (through its .shared_reality) not of the s3 mock itself
        so that if another client is created by that same boto3 mock, it will see the same storage classes.
        """
        attribute_block = self._object_attribute_block(filename)
        return attribute_block.version_id

    def _object_last_modified(self, filename) -> datetime.datetime:

        attribute_block = self._object_attribute_block(filename)
        return attribute_block.last_modified

    def _object_storage_class(self, filename) -> S3StorageClass:
        """
        Returns the storage class for the 'filename' in this S3 mock.
        Because this is an internal routine, 'filename' is 'bucket/key' to match the mock file system we use internally.

        Note that this is a property of the boto3 instance (through its .shared_reality) not of the s3 mock itself
        so that if another client is created by that same boto3 mock, it will see the same storage classes.
        """
        attribute_block = self._object_attribute_block(filename)
        return attribute_block.storage_class

    def _set_object_storage_class_for_testing(self, s3_filename, value: S3StorageClass):
        """
        Sets the storage class for the 'filename' in this S3 mock to the given value.
        Because this is an internal routine, 'filename' is 'bucket/key' to match the mock file system we use internally.

        Presently the value is not error-checked. That might change.
        By special exception, passing value=None will revert the storage class to the default for the given mock,
        for which the default default is 'STANDARD'.

        Note that this is a property of the boto3 instance (through its .shared_reality) not of the s3 mock itself
        so that if another client is created by that same boto3 mock, it will see the same storage classes.
        """
        attribute_block = self._object_attribute_block(s3_filename)
        attribute_block.initialize_storage_class(value)

    def list_objects(self, Bucket, Prefix=None):  # noQA - AWS argument naming style
        # Ref: https://boto3.amazonaws.com/v1/documentation/api/latest/reference/services/s3.html#S3.Client.list_objects
        bucket_prefix = Bucket + "/"
        bucket_prefix_length = len(bucket_prefix)
        search_prefix = bucket_prefix + (Prefix or '')
        found = []
        # for filename, content in self.s3_files.files.items():
        for filename, content in self.s3_files.all_filenames_with_content_for_testing():
            if filename.startswith(search_prefix):
                found.append({
                    'Key': filename[bucket_prefix_length:],
                    'ETag': self._content_etag(content),
                    'LastModified': self._object_last_modified(filename=filename),
                    # "Owner": {"DisplayName": ..., "ID"...},
                    "Size": len(content),
                    "StorageClass": self._object_storage_class(filename=filename),
                })
        return {
            # "CommonPrefixes": {"Prefix": ...},
            "Contents": found,
            # "ContinuationToken": ...,
            # "Delimiter": ...,
            # "EncodingType": ...,
            "KeyCount": len(found),
            "IsTruncated": False,
            # "MaxKeys": ...,
            # "NextContinuationToken": ...,
            "Name": Bucket,
            "Prefix": Prefix,
            # "StartAfter": ...,
        }

    def list_objects_v2(self, Bucket):  # noQA - AWS argument naming style
        # This is different but similar to list_objects. However we don't really care about that.
        return self.list_objects(Bucket=Bucket)

    def copy_object(self, CopySource, Bucket, Key, CopySourceVersionId=None,
                    StorageClass: Optional[S3StorageClass] = None):
        return self._copy_object(CopySource=CopySource, Bucket=Bucket, Key=Key,
                                 CopySourceVersionId=CopySourceVersionId, StorageClass=StorageClass)

    def _copy_object(self, CopySource, Bucket, Key, CopySourceVersionId, StorageClass: Optional[S3StorageClass] = None,
                     allow_glacial=False):
        target_storage_class: S3StorageClass = StorageClass or self.storage_class
        source_bucket = CopySource['Bucket']
        source_key = CopySource['Key']
        source_version_id = CopySource.get('VersionId')  # Optional
        source_s3_filename = f"{source_bucket}/{source_key}"
        target_bucket = Bucket
        target_key = Key
        target_version_id = CopySourceVersionId
        target_s3_filename = f"{target_bucket}/{target_key}"
        copy_in_place = False  # might be overridden below
        if CopySourceVersionId:
            if CopySourceVersionId != source_version_id or source_bucket != Bucket or source_key != Key:
                raise AssertionError(f"This mock expected that if CopySourceVersionId is given,"
                                     f" a matching Bucket, Key, and VersionId appears in CopySource."
                                     f" CopySource={CopySource!r} Bucket={Bucket!r} Key={Key!r}"
                                     f" CopySourceVersionId={CopySourceVersionId!r}")
            copy_in_place = True
        # source_data = self.s3_files.files.get(source_s3_filename)
        source_data = self.s3_files.get_file_content_for_testing(source_s3_filename)
        if source_version_id:
            source_version = self._get_versioned_object(source_s3_filename, source_version_id)
            source_data = source_data if source_version.content is None else source_version.content
        else:
            source_version = self._object_attribute_block(source_s3_filename)
        source_storage_class = source_version.storage_class_for_copy_source()
        if source_data is None:
            # Probably this will only happen for VersionId=None, but show the VersionId anyway,
            # but if there's a data inconsistency, we could get here for other reasons,
            # so show the version id just in case to help debugging. -kmp 21-Apr-2023
            raise Exception(f"S3 location Bucket={Bucket} Key={Key} VersionId{source_version_id} does not exist.")
        assert isinstance(source_version, MockObjectAttributeBlock)  # we know this because it has data
        if not allow_glacial:
            if GlacierUtils.is_glacier_storage_class(source_storage_class):
                raise Exception(f"The Copy source {CopySource!r} is in storage class {source_storage_class!r}"
                                f" and must be restored first.")
        if not copy_in_place:  # We don't archive previous version or update content for copy-in-place.
            self.archive_current_version(target_s3_filename)
            # In this case, we've made a new version and it will be current.
            # In that case, the files dictionary needs the content copied.
            # self.s3_files.files[target_s3_filename] = source_data
            self.s3_files.set_file_content_for_testing(target_s3_filename, source_data)
        target_attribute_block = self._get_versioned_object(target_s3_filename, target_version_id)
        new_storage_class = target_storage_class
        if (copy_in_place
                and GlacierUtils.transition_involves_glacier_restoration(source_storage_class, target_storage_class)):
            new_storage_class = None  # For a restoration, the don't update the glacier data. It's restored elsewhere.
            target_attribute_block.restore_temporarily(delay_seconds=self.RESTORATION_DELAY_SECONDS,
                                                       duration_days=1, storage_class=target_storage_class)
            PRINT(f"Set up restoration {target_attribute_block.restoration}")
        else:
            PRINT(f"The copy was not a temporary restoration.")
        if new_storage_class:
            target_attribute_block.initialize_storage_class(new_storage_class)
        return {'Success': True}

    RESTORATION_DELAY_SECONDS = 2

    def delete_object(self, Bucket, Key, VersionId, **unimplemented_keyargs):
        # Doc:
        #  * https://boto3.amazonaws.com/v1/documentation/api/latest/reference/services/s3/client/delete_object.html
        #  * https://docs.aws.amazon.com/AmazonS3/latest/userguide/DeletingObjectVersions.html
        assert not unimplemented_keyargs, (f"The mock for delete_object needs to be extended."
                                           f" {there_are(unimplemented_keyargs, kind='unimplemented key')}")
        assert VersionId and isinstance(VersionId, str), "A VersionId must be supplied to delete_object."
        s3_filename = f"{Bucket}/{Key}"
        result = {
            'ResponseMetadata': self.compute_mock_response_metadata(),
            'VersionId': VersionId
        }
        if not VersionId:
            # Just like AWS, we don't actually verify that this file even exists in this case.
            # We allow you to delete a file that does not exist. We just add a delete marker
            # on the top of the existing versions.
            props = self._delete_current_version(s3_filename=s3_filename)
        else:
            # Just like in AWS, when a version id is given, that version is in-place deleted
            # with no new delete marker creates.
            props = self._delete_versioned_object(s3_filename=s3_filename, version_id=VersionId)
        for key, value in props.items():
            result[key] = value
        return result

    def _delete_current_version(self, s3_filename) -> Dict[str, Any]:
        """
        Deletes the current version of a versioned file, by piling a delete marker atop it.
        """
        delete_marker = self.archive_current_version(s3_filename, replacement_class=MockObjectDeleteMarker)
        if delete_marker:
            assert isinstance(delete_marker, MockObjectDeleteMarker)
            all_versions = self._object_all_versions(s3_filename)
            all_versions.append(delete_marker)
            return {'DeleteMarker': True}
        else:
            return {}

    def _get_versioned_object(self, s3_filename, version_id=None) -> MockObjectAttributeBlock:
        found = self._find_versioned_object(s3_filename, version_id)
        if not found:
            raise Exception(f"Mock S3 file {s3_filename!r} with version_id {version_id!r} not found.")
        if isinstance(found, MockObjectDeleteMarker):
            raise Exception(f"Mock S3 file {s3_filename!r} with version id {version_id!r} is a delete marker.")
        assert isinstance(found, MockObjectAttributeBlock)
        return found

    def _find_versioned_object(self, s3_filename, version_id=None) -> Optional[MockObjectBasicAttributeBlock]:
        all_versions = self._object_all_versions(s3_filename)
        if version_id is None:
            if all_versions:
                return all_versions[-1]
        else:
            for version in all_versions:
                if version.version_id == version_id:
                    return version
        return None

    def _delete_versioned_object(self, s3_filename, version_id) -> Dict[str, Any]:
        """
        Deletes the current version of a versioned file, by removing it in-place.
        This path never makes a new delete marker.
        """
        result = {}
        found_version = self._find_versioned_object(s3_filename, version_id)
        if not found_version:
            raise ClientError(operation_name="DeleteObject",
                              error_response={  # noQA - PyCharm wrongly complains about this dictionary
                                  "Error": {
                                      "Code": "InvalidArgument",
                                      "Message": "Invalid version id specified",
                                      "ArgumentName": "versionId",
                                      "ArgumentValue": version_id
                                  }})
        # Delete the old version
        all_versions = self._object_all_versions(s3_filename)
        all_versions.remove(found_version)
        if isinstance(found_version, MockObjectDeleteMarker):
            # 'DeleteMarker': True appears in a result if a delete marker is added or removed.
            # In this case, no new delete marker was added, but one was removed.
            result['DeleteMarker'] = True
        # Reset state for the version that shows through
        if all_versions:
            # If there are still versions remaining, update the content dictionary in self.s3_files.files
            new_content = None
            new_current_version: MockObjectBasicAttributeBlock = all_versions[-1]
            if isinstance(new_current_version, MockObjectAttributeBlock):
                new_content = new_current_version.content
            # This isn't really creating the file, it's restoring the data cache in the file dictionary.
            # The file version, in a sense, already existed.
            self.s3_files.restore_file_content_for_testing(s3_filename, new_content)
            # self.s3_files.files[s3_filename] = new_content
        else:
            # If there are no versions remaining, we've completely deleted the thing. Just remove all record.
            # del self.s3_files.files[s3_filename]
            self.s3_files.remove_file_entry_for_testing(s3_filename)
        return result

    def restore_object(self, Bucket, Key, RestoreRequest, VersionId: Optional[str] = None,
                       StorageClass: Optional[S3StorageClass] = None):
        duration_days: int = RestoreRequest.get('Days')
        storage_class: S3StorageClass = StorageClass or self.storage_class
        s3_filename = f"{Bucket}/{Key}"
        if not self.s3_files.exists(s3_filename):
            raise Exception(f"S3 file at Bucket={Bucket!r} Key={Key!r} does not exist,"
                            f" so cannot be restored from glacier.")
        attribute_block = self._object_attribute_block(s3_filename)
        assert isinstance(attribute_block, MockObjectAttributeBlock)  # since the file exists, this should be good
        attribute_block.restore_temporarily(delay_seconds=self.RESTORATION_DELAY_SECONDS,
                                            duration_days=duration_days,
                                            storage_class=storage_class)
        return {'Success': True}

    def list_object_versions(self, Bucket, Prefix='', **unimplemented_keyargs):  # noQA - AWS argument naming style
        assert not unimplemented_keyargs, (f"The mock for list_object_versions needs to be extended."
                                           f" {there_are(unimplemented_keyargs, kind='unimplemented key')}")
        version_descriptions = []
        delete_marker_descriptions = []
        bucket_prefix = Bucket + "/"
        bucket_prefix_length = len(bucket_prefix)
        search_prefix = bucket_prefix + (Prefix or '')
        aws_file_system = self.s3_files
        # for filename, content in aws_file_system.files.items():
        for filename, content in aws_file_system.all_filenames_with_content_for_testing():
            key = filename[bucket_prefix_length:]
            if filename.startswith(search_prefix):
                all_versions = self._object_all_versions(filename)
                most_recent_version = all_versions[-1]
                for version in all_versions:
                    if isinstance(version, MockObjectAttributeBlock):
                        version_descriptions.append({
                            # 'Owner': {
                            #     "DisplayName": "4dn-dcic-technical",
                            #     "ID": "9e7e144b18724b65641286dfa355edb64c424035706bd1674e9096ee77422a45"
                            # },
                            'Key': key,
                            'VersionId': version.version_id,
                            'IsLatest': version == most_recent_version,
                            'ETag': self._content_etag(content),
                            'Size': len(content if version.content is None else version.content),
                            'StorageClass': version.storage_class,
                            'LastModified': version.last_modified,  # type datetime.datetime
                        })
                    else:
                        delete_marker_descriptions.append({
                            # 'Owner': {
                            #     "DisplayName": "4dn-dcic-technical",
                            #     "ID": "9e7e144b18724b65641286dfa355edb64c424035706bd1674e9096ee77422a45"
                            # },
                            'Key': key,
                            'VersionId': version.version_id,
                            'IsLatest': version == most_recent_version,
                            'LastModified': version.last_modified,  # type datetime.datetime
                        })
                # for other_versions in self.s3_files.other_files[filename]:
        return {
            'ResponseMetadata': self.compute_mock_response_metadata(),
            'IsTruncated': False,
            'Versions': version_descriptions,
            'DeleteMarkers': delete_marker_descriptions,
            'Name': Bucket,
            'Prefix': Prefix,
            # 'KeyMarker': "",
            # 'VersionIdMarker': "",
            # 'MaxKeys': 1000,
            # 'EncodingType': "url",
        }


class MockBotoS3Bucket:

    def __init__(self, name, s3=None):
        assert s3, "missing s3"
        self.s3 = s3
        self.name = name
        self.objects = MockBotoS3BucketObjects(bucket=self)

    def _delete(self, delete_bucket_too=False):
        prefix = self.name + "/"
        s3_files: MockAWSFileSystem = self.s3.s3_files
        # files = self.s3.s3_files.files
        to_delete = set()
        # for pseudo_filename, _ in [s3_files.files.items()]:
        for pseudo_filename, _ in s3_files.all_filenames_with_content_for_testing():
            if pseudo_filename.startswith(prefix):
                if pseudo_filename != prefix:
                    to_delete.add(pseudo_filename)
        for pseudo_filename in to_delete:
            # del s3_files.files[pseudo_filename]
            s3_files.remove_file_entry_for_testing(pseudo_filename)
        if not delete_bucket_too:
            s3_files.set_file_content_for_testing(prefix, b'')
            # s3_files.files[prefix] = b''
        # TODO: Does anything need to be returned here?

    def _keys(self):
        found = False
        keys = set()  # In real S3, this would be cached info, but for testing we just create it on demand
        prefix = self.name + "/"
        # for pseudo_filename, content in self.s3.s3_files.files.items():
        for pseudo_filename, content in self.s3.s3_files.all_filenames_with_content_for_testing():
            if pseudo_filename.startswith(prefix):
                found = True
                key = remove_prefix(prefix, pseudo_filename)
                if key != prefix:
                    keys.add(key)
        if not keys:
            if not found:
                # It's OK if we only found "<bucketname>/", which is an empty, but not missing bucket
                raise Exception("NoSuchBucket")
        return sorted(keys)

    def delete(self):
        self._delete(delete_bucket_too=True)

    def _all(self):
        """A callback for <bucket>.objects.all()"""
        return [MockBotoS3ObjectSummary(attributes=self.s3.head_object(Bucket=self.name, Key=key))
                for key in self._keys()]


class MockBotoS3ObjectSummary:
    # Not sure if we need to expose the strucutre of this yet. -kmp 13-Jan-2021
    def __init__(self, attributes):
        self._attributes = attributes

    @property
    def key(self):
        return self._attributes['Key']


class MockBotoS3BucketObjects:

    def __init__(self, bucket):
        self.bucket = bucket

    def all(self):
        return self.bucket._all()  # noQA - we are effectively a friend of this instance and are intended to call this.

    def delete(self):
        return self.bucket._delete(delete_bucket_too=False)  # noQA - we are effectively a friend of this instance


@MockBoto3.register_client(kind='sqs')
class MockBotoSQSClient(MockBoto3Client):
    """
    This is a mock of certain SQS functionality.
    """

    def __init__(self, *, region_name=None, boto3=None):
        if region_name not in (None, 'us-east-1'):
            raise ValueError(f"Unexpected region: {region_name}")
        self._mock_queue_name_seen = None
        self.boto3 = boto3 or MockBoto3()

    def check_mock_queue_url_consistency(self, queue_url):
        __tracebackhide__ = True
        if self._mock_queue_name_seen:
            assert self._mock_queue_name_seen in queue_url, "This mock only supports one queue at a time."

    MOCK_QUEUE_URL_PREFIX = 'https://sqs.us-east-1.amazonaws.com.mock/12345/'  # just something to look like a URL

    def compute_mock_queue_url(self, queue_name):
        return self.MOCK_QUEUE_URL_PREFIX + queue_name

    def get_queue_url(self, QueueName):  # noQA - AWS argument naming style
        self._mock_queue_name_seen = QueueName
        request_url = self.compute_mock_queue_url(QueueName)
        self.check_mock_queue_url_consistency(request_url)
        return {
            'QueueUrl': request_url,
            'ResponseMetadata': self.compute_mock_response_metadata()
        }

    MOCK_QUEUE_ATTRIBUTES_DEFAULT = 0

    def compute_mock_queue_attribute(self, queue_url, attribute_name):
        self.check_mock_queue_url_consistency(queue_url)
        ignored(attribute_name)  # This mock doesn't care which attribute, but you could subclass and override this
        return str(self.MOCK_QUEUE_ATTRIBUTES_DEFAULT)

    def compute_mock_queue_attributes(self, queue_url, attribute_names):
        self.check_mock_queue_url_consistency(queue_url)
        return {attribute_name: self.compute_mock_queue_attribute(queue_url, attribute_name)
                for attribute_name in attribute_names}

    def get_queue_attributes(self, QueueUrl, AttributeNames):  # noQA - AWS argument naming style
        self.check_mock_queue_url_consistency(QueueUrl)
        return {
            'Attributes': self.compute_mock_queue_attributes(QueueUrl, AttributeNames),
            'ResponseMetadata': self.compute_mock_response_metadata()
        }


def raises_regexp(error_class, pattern):
    """
    A context manager that works like pytest.raises but allows a required error message pattern to be specified as well.
    """
    # Mostly compatible with unittest style, so that (approximately):
    #  pytest.raises(error_class, match=exp) == unittest.TestCase.assertRaisesRegexp(error_class, exp)
    # They differ on what to do if an error_class other than the expected one is raised.
    return pytest.raises(error_class, match=pattern)


def check_duplicated_items_by_key(key, items, url=None, formatter=str):

    __tracebackhide__ = True

    search_res_by_keyval = {}
    for item in items:
        keyval = item[key]
        search_res_by_keyval[keyval] = entry = search_res_by_keyval.get(keyval, [])
        entry.append(item)
    duplicated_keyvals = {}
    for keyval, items in search_res_by_keyval.items():
        if len(items) > 1:
            duplicated_keyvals[keyval] = items
    prefix = ""
    if url is not None:
        prefix = "For %s: " % url
    assert not duplicated_keyvals, (
        '\n'.join([
            "%sDuplicated %s %s in %s." % (prefix, key, keyval, " and ".join(map(formatter, items)))
            for keyval, items in duplicated_keyvals.items()
        ])
    )


@contextlib.contextmanager
def known_bug_expected(jira_ticket=None, fixed=False, error_class=None):
    """
    A context manager for provisionally catching errors due to known bugs.

    For a bug that has a ticket filed against it, a use of the functionality in testing can be wrapped by
    an expression such as:

        with known_bug_expected(jira_ticket="TST-00001", error_class=RuntimeError):
            ... stuff that fails ...

    If the expected error does not occur, an error will result so that it's easy to notice that it may have changed
    or been fixed.

    Later, when the bug is fixed, just add fixed=True, as in:

        with known_bug_expected(jira_ticket="TST-00001", error_class=RuntimeError, fixed=True):
            ... stuff that fails ...

    If the previously-expected error (now thought to be fixed) happens, an error will result so it's easy to tell
    if there's been a regression.

    Parameters:

        jira_ticket:  a string identifying the bug, or None. There is no syntax checking or validation.
        fixed: a boolean that says whether the bug is expected to be fixed.
        error_class: the class of error that would result if the bug were not fixed.

    Returns:

        N/A - This is intended for use as a context manager.
    """
    error_class = error_class or Exception
    if fixed is False:
        try:
            yield
        except error_class:
            # The expected error was seen, so nothing to do.
            pass
        except Exception as e:
            raise WrongErrorSeen(jira_ticket=jira_ticket, expected_class=error_class, error_seen=e)
        else:
            raise ExpectedErrorNotSeen(jira_ticket=jira_ticket)
    else:
        try:
            yield
        except error_class as e:
            # Once fixed, we should complain if it recurs.
            raise UnexpectedErrorAfterFix(jira_ticket=jira_ticket, expected_class=error_class, error_seen=e)
        except Exception as e:
            raise WrongErrorSeenAfterFix(jira_ticket=jira_ticket, expected_class=error_class, error_seen=e)
        else:
            # If no error occurs, that's probably the fix in play.
            pass


def client_failer(operation_name, code=400):
    def fail(message, code=code):
        raise ClientError(
            {  # noQA - PyCharm wrongly complains about this dictionary
                "Error": {"Message": message, "Code": code}
            },
            operation_name=operation_name)
    return fail


@MockBoto3.register_client(kind='elasticbeanstalk')
class MockBotoElasticBeanstalkClient:

    DEFAULT_MOCKED_BEANSTALKS = []
    DEFAULT_MOCKED_CONFIGURATION_SETTINGS = []

    def _default_mocked_beanstalks(self, mocked_beanstalks):
        return mocked_beanstalks or self.DEFAULT_MOCKED_BEANSTALKS

    def _default_mocked_configuration_settings(self, mocked_configuration_settings):
        return mocked_configuration_settings or self.DEFAULT_MOCKED_CONFIGURATION_SETTINGS

    def __init__(self, mocked_beanstalks=None, mocked_configuration_settings=None, boto3=None, region_name=None):
        self.boto3 = boto3 or MockBoto3()
        self.region_name = region_name
        self.mocked_beanstalks = self._default_mocked_beanstalks(mocked_beanstalks)
        self.mocked_configuration_settings = self._default_mocked_configuration_settings(mocked_configuration_settings)

    # https://boto3.amazonaws.com/v1/documentation/api/latest/reference/services/elasticbeanstalk.html#ElasticBeanstalk.Client.describe_environments  # noQA
    def describe_environments(self, ApplicationName=None, EnvironmentNames=None):  # noQA - AWS picks these names
        criteria = {}
        if ApplicationName:
            criteria['ApplicationName'] = ApplicationName
        if EnvironmentNames:
            criteria['EnvironmentName'] = lambda name: name in EnvironmentNames
        result = find_associations(self.mocked_beanstalks, **criteria)
        return {
            "Environments": copy.deepcopy(result),
            "ResponseMetadata": {
                "HTTPStatusCode": 200,
            },
        }

    # https://boto3.amazonaws.com/v1/documentation/api/latest/reference/services/elasticbeanstalk.html#ElasticBeanstalk.Client.describe_configuration_settings  # noQA
    def describe_configuration_settings(self, ApplicationName=None, EnvironmentName=None):  # noQA - AWS picks these names
        criteria = {}
        if ApplicationName:
            criteria['ApplicationName'] = ApplicationName
        if EnvironmentName:
            criteria['EnvironmentName'] = EnvironmentName
        result = find_associations(self.mocked_configuration_settings, **criteria)
        return {
            "ConfigurationSettings": copy.deepcopy(result),
            "ResponseMetadata": {
                "HTTPStatusCode": 200,
            },
        }

    def swap_environment_cnames(self, SourceEnvironmentName, DestinationEnvironmentName):  # noQA - AWS picks these names
        fail = client_failer("SwapEnvironmentCNAMEs", code=404)
        source_beanstalk = find_associations(self.mocked_beanstalks, EnvironmentName=SourceEnvironmentName)
        if not source_beanstalk:
            fail(f"SourceEnvironmentName {SourceEnvironmentName} not found.")
        destination_beanstalk = find_associations(self.mocked_beanstalks, EnvironmentName=DestinationEnvironmentName)
        if not destination_beanstalk:
            fail(f"DestinationEnvironmentName {DestinationEnvironmentName} not found.")
        old_source_cname = source_beanstalk['CNAME']
        source_beanstalk['CNAME'] = destination_beanstalk['CNAME']
        destination_beanstalk['CNAME'] = old_source_cname

    def restart_app_server(self, EnvironmentName):  # noQA - AWS picks these names
        fail = client_failer("RestartAppServer", code=404)
        beanstalk = find_associations(self.mocked_beanstalks, EnvironmentName=EnvironmentName)
        if not beanstalk:
            fail(f"EnvironmentName {EnvironmentName} not found.")
        beanstalk['_restarted_count'] = beanstalk.get('_restarted_count', 0) + 1  # a way to tell it happened.

    def create_environment(self, ApplicationName, EnvironmentName, TemplateName, OptionSettings):  # noQA - AWS picks these names
        raise NotImplementedError("create_environment")

    def update_environment(self, EnvironmentName, TemplateName=None, OptionSettings=None):  # noQA - AWS picks these names
        raise NotImplementedError("update_environment")


def make_mock_beanstalk_cname(env_name):
    # return f"{env_name}.9wzadzju3p.us-east-1.elasticbeanstalk.com"
    return f"{short_env_name(env_name)}.4dnucleome.org"


def make_mock_beanstalk(env_name, cname=None):
    return {
        "EnvironmentName": env_name,
        "ApplicationName": "4dn-web",
        "CNAME": cname or make_mock_beanstalk_cname(env_name),
    }


_NAMESPACE_AUTOSCALING_LAUNCHCONFIG = "aws:autoscaling:launchconfiguration"
_NAMESPACE_CLOUDFORMATION_PARAMETER = "aws:cloudformation:template:parameter"
_NAMESPACE_ENVIRONMENT_VARIABLE = "aws:elasticbeanstalk:application:environment"


def make_mock_beanstalk_environment_variables(var_str):
    # An extra option just as a decoy
    spec0 = [{"Namespace": _NAMESPACE_AUTOSCALING_LAUNCHCONFIG, "OptionName": "InstanceType", "Value": "c5.xlarge"}]
    # The string form of the environment variables, as given to CloudFormation
    spec1 = [{"Namespace": _NAMESPACE_CLOUDFORMATION_PARAMETER, "OptionName": "EnvironmentVariables", "Value": var_str}]
    # The individually parsed form of the environment variables, like beanstalks use.
    spec2 = [{"Namespace": _NAMESPACE_ENVIRONMENT_VARIABLE, "OptionName": name, "Value": value}
             for name, value in [spec.split("=") for spec in var_str.split(",")]]
    return spec0 + spec1 + spec2


class MockedCommandArgs:

    VALID_ARGS = []

    def __init__(self, **args):
        for arg in self.VALID_ARGS:
            setattr(self, arg, None)
        for arg, v in args.items():
            assert arg in self.VALID_ARGS
            setattr(self, arg, v)


@contextlib.contextmanager
def input_mocked(*inputs, module):  # module is a required keyword arg (only a single module is supported)
    input_stack = list(reversed(inputs))

    def mocked_input(*args, **kwargs):
        ignored(args, kwargs)
        assert input_stack, "There are not enough mock inputs."
        return input_stack.pop()

    with mock.patch.object(module, "input") as mock_input:
        mock_input.side_effect = mocked_input
        yield mock_input
        if input_stack:
            # e.g., "There is 1 unused input." or "There are 2 unused inputs."
            raise AssertionError(there_are(kind="unused mock input", items=input_stack, punctuate=True, show=False))


class MockLog:

    def __init__(self, *, messages=None, key=None, allow_warn=False):
        self.messages = messages or {}
        self.key = key
        self._all_messages = []
        self.allow_warn = allow_warn

    def _addmsg(self, kind, msg):
        self.messages[kind] = msgs = self.messages.get(kind, [])
        msgs.append(msg[self.key] if self.key else msg)
        item = f"{kind.upper()}: {msg}"
        self._all_messages.append(item)

    def debug(self, msg):
        self._addmsg('debug', msg)

    def info(self, msg):
        self._addmsg('info', msg)

    def warning(self, msg):
        self._addmsg('warning', msg)

    def warn(self, msg):
        if self.allow_warn:
            self._addmsg('warning', msg)
        else:
            raise AssertionError(f"{self}.warn called. Should be 'warning'")

    def error(self, msg):
        self._addmsg('error', msg)

    def critical(self, msg):
        self._addmsg('critical', msg)

    @property
    def all_log_messages(self):
        return self._all_messages


@contextlib.contextmanager
def logged_messages(*args, module,  # module is a required keyword arg (only a single module is supported)
                    log_class=MockLog, logvar="log", allow_warn=False, **kwargs):
    mocked_log = log_class(allow_warn=allow_warn)
    with mock.patch.object(module, logvar, mocked_log):
        yield mocked_log
        if args or not kwargs:
            expected = list(args)
            assert mocked_log.all_log_messages == expected, (
                f"Expected {logvar}.all_log_messages = {expected}, but got {mocked_log.all_log_messages}"
            )
        if kwargs:
            expected = dict(**kwargs)
            assert mocked_log.messages == expected, (
                f"Expected {logvar}.all_log_messages = {expected}, but got {mocked_log.messages}"
            )


class MockId:

    COUNTER_BASE = 0x1000

    def __init__(self, counter_base: Optional[int] = None):
        self.counter_base = self.COUNTER_BASE if counter_base is None else counter_base
        self.seen = {}

    def __call__(self, object):
        if object in self.seen:
            return self.seen[object]
        else:
            n = self.counter_base + len(self.seen)
            self.seen[object] = n
            return n


class Eventually:

    """
    Intended use requires you to define a tesre for the assertions that might have to be tried more than once
    until they eventually succeed after some number of tries:

        def my_assertions():
            assert flakey_foo() == 17

    and later call it with the expected error_class and/or error_message, and information about how many times
    to try and after what kind of wait:

        Eventually.call_assertion(my_assertions, tries=3, wait_seconds=2, error_class=SomeException)

    """

    @classmethod
    def call_assertion(cls, assertion_function, error_message=None, *,
                       error_class=AssertionError, threshold_seconds=None, tries=None, wait_seconds=None):

        """
        Calls an assertion function some number of times before giving up, waiting between calls.

        :param assertion_function: The function that does the assertions, erring if they fail.
        :param error_class: The expected error if the tests fail in the expected way (before hopefully succeeding).
            If some other error occurs, a retry will not occur.
        :param error_message: The expected error messsage (a regular expression) if the tests fail in the expected way.
            If some other error message occurs (the pattern does not match), a retry will not occur.
        :param threshold_seconds: (deprecated) the number of seconds to keep trying.
            Please use tries or wait_seconds instead.
        :param tries: the numbe rof times to try (one more time than the number of retries)
        :param wait_seconds: how long (in integer or float seconds) between tries
        """

        if threshold_seconds is not None:
            assert isinstance(threshold_seconds, int), "The threshold_seconds must be an integer."
            assert tries is None and wait_seconds is None, (
                "The threshold_seconds= argument may not be mixed with tries= or wait_seconds=.")
            tries = threshold_seconds

        tries = tries or 10
        wait_seconds = wait_seconds or 1

        # Try once a second
        errors = []
        for _ in range(tries):
            try:
                return assertion_function()
            except error_class as e:
                msg = get_error_message(e)
                if error_message and not re.search(error_message, msg):
                    raise
                PRINT(msg)
                errors.append(msg)
            time.sleep(wait_seconds)
        else:
            raise AssertionError(f"Eventual consistency not achieved after {threshold_seconds} seconds.")

    @classmethod
    def consistent(cls, error_message=None, error_class=AssertionError, tries=None, wait_seconds=None):
        """
        A decorator for a function of zero arguments that does assertions.
        In fact, the decorated function, once defined, CAN be called with arguments, but those are the
        additional keyword arguments to Eventually.call_assertion and will not be passed to the decorated function.

        This decoration can also have arguments, which establish defaults for the decorated function.

        For example:

            @Eventually.consistent(tries=5)
            def foo():
                assert something()

        followed later by

            foo(wait_seconds=2)

        will call the oringally-defined no-argument function foo like this:

            Eventually.call_assertion(foo, tries=5, wait_seconds=2)
        """

        def _wrapper(fn):

            default_error_message = error_message
            default_error_class = error_class
            default_tries = tries
            default_wait_seconds = wait_seconds

            @functools.wraps(fn)
            def _wrapped(error_message=None, error_class=None, tries=None, wait_seconds=None):
                return cls.call_assertion(fn,
                                          error_message=error_message or default_error_message,
                                          error_class=error_class or default_error_class,
                                          tries=tries or default_tries,
                                          wait_seconds=wait_seconds or default_wait_seconds)

            return _wrapped

        return _wrapper


class Timer:

    def __init__(self):
        self.start = None
        self.end = None

    def start_timer(self):
        # Resets it even if it was already set.
        self.end = None
        self.start = datetime.datetime.now()

    def stop_timer(self):
        # Does not move the time if already stopped. Safe to call twice.
        if self.end is None:
            self.end = datetime.datetime.now()

    def __enter__(self):
        self.start_timer()
        return self

    def __exit__(self, *exc):
        ignored(exc)
        self.stop_timer()
        return False

    def duration_seconds(self):
        if self.start is None:
            return None
        end = datetime.datetime.now() if self.end is None else self.end
        return (end - self.start).total_seconds()


@contextlib.contextmanager
def print_expected(*expected):

    def mocked_print(*what):
        printed = " ".join(what)
        assert printed in expected

    with mock.patch.object(command_utils_module, "PRINT") as mock_print:
        mock_print.side_effect = mocked_print
        yield


class OutOfInputs(Exception):
    pass


@contextlib.contextmanager
def input_series(*items):
    with mock.patch.object(misc_utils_module, 'input') as mock_input:

        def mocked_input(*args, **kwargs):
            ignored(kwargs)
            (arg,) = args
            if not inputs:
                raise OutOfInputs()
            result = inputs.pop()
            builtin_print(arg)
            builtin_print(result)
            return result

        mock_input.side_effect = mocked_input

        inputs = []

        for item in reversed(items):
            inputs.append(item)
        yield
        assert not inputs, "Did not use all inputs."<|MERGE_RESOLUTION|>--- conflicted
+++ resolved
@@ -2408,14 +2408,10 @@
             assert any(Key.endswith(ext) for ext in exts), (
                     "mock .put_object expects Key=%s to end in one of %s for ContentType=%s" % (Key, exts, ContentType))
         assert not kwargs, "put_object mock doesn't support %s." % kwargs
-<<<<<<< HEAD
+        if isinstance(Body, str):
+            Body = Body.encode('utf-8')  # we just assume utf-8, which AWS seems to as well
         self.s3_files.set_file_content_for_testing(Bucket + "/" + Key, Body)
         # self.s3_files.files[Bucket + "/" + Key] = Body
-=======
-        if isinstance(Body, str):
-            Body = Body.encode('utf-8')  # we just assume utf-8, which AWS seems to as well
-        self.s3_files.files[Bucket + "/" + Key] = Body
->>>>>>> 13eefb6f
         return {
             'ETag': self._content_etag(Body)
         }
