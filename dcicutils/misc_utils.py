--- conflicted
+++ resolved
@@ -1534,9 +1534,6 @@
         return f"<{self.name}>"
 
     def __repr__(self):
-<<<<<<< HEAD
-        return f"<{self.name}@{id(self):x}>"
-=======
         return f"<{self.name}@{id(self):x}>"
 
 
@@ -1560,10 +1557,4 @@
         merged[pair['Key']] = pair['Value']
     for pair in y:
         merged[pair['Key']] = pair['Value']
-    return [key_value_dict(k, v) for k, v in merged.items()]
-
-
-# The names HMS_TZ and hms_now were deprecated for a while and are removed in dcicutils 3.0
-# HMS_TZ = REF_TZ
-# hms_now = ref_now
->>>>>>> 15bb3f89
+    return [key_value_dict(k, v) for k, v in merged.items()]