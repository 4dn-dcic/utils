--- conflicted
+++ resolved
@@ -831,7 +831,22 @@
     return counter
 
 
-<<<<<<< HEAD
+def copy_json(obj):
+    """ This function is taken and renamed from ENCODE's snovault quick_deepcopy
+
+    Deep copy an object consisting of dicts, lists, and primitives.
+    This is faster than Python's `copy.deepcopy` because it doesn't
+    do bookkeeping to avoid duplicating objects in a cyclic graph.
+    This is intended to work fine for data deserialized from JSON,
+    but won't work for everything.
+    """
+    if isinstance(obj, dict):
+        obj = {k: copy_json(v) for k, v in obj.items()}
+    elif isinstance(obj, list):
+        obj = [copy_json(v) for v in obj]
+    return obj
+
+
 class UncustomizedInstance(Exception):
     """
     Reports a helpful error for access to a CustomizableProperty that has not been properly set.
@@ -915,20 +930,4 @@
         # That's not an intended use case, but just report it without involving mention of the class.
         raise UncustomizedInstance(instance=thing, field=key)
     else:
-        return value
-=======
-def copy_json(obj):
-    """ This function is taken and renamed from ENCODE's snovault quick_deepcopy
-
-    Deep copy an object consisting of dicts, lists, and primitives.
-    This is faster than Python's `copy.deepcopy` because it doesn't
-    do bookkeeping to avoid duplicating objects in a cyclic graph.
-    This is intended to work fine for data deserialized from JSON,
-    but won't work for everything.
-    """
-    if isinstance(obj, dict):
-        obj = {k: copy_json(v) for k, v in obj.items()}
-    elif isinstance(obj, list):
-        obj = [copy_json(v) for v in obj]
-    return obj
->>>>>>> 2e9323bb
+        return value