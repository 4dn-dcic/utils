import boto3
import json
import logging
import mimetypes
import os

from io import BytesIO
from zipfile import ZipFile
from .base import get_beanstalk_real_url
from .env_base import EnvManager
from .env_utils import is_stg_or_prd_env, prod_bucket_env, full_env_name
<<<<<<< HEAD
from .exceptions import InferredBucketConflict
from .misc_utils import PRINT, exported
=======
from .exceptions import (
    InferredBucketConflict, CannotInferEnvFromNoGlobalEnvs, CannotInferEnvFromManyGlobalEnvs, MissingGlobalEnv,
    GlobalBucketAccessError, SynonymousEnvironmentVariablesMismatched,
)
from .misc_utils import PRINT, override_environ, ignored, exported, merge_key_value_dict_lists, key_value_dict
>>>>>>> 15bb3f89


# For legacy reasons, other modules or repos might expect these names in this file.
# This isn't a full enumeration of all names they expect to find, though.
exported(get_beanstalk_real_url, EnvManager)


###########################
# Config
###########################
logging.basicConfig()
logger = logging.getLogger(__name__)


class HealthPageKey:  # This is moving here from cgap-portal.
    APPLICATION_BUCKET_PREFIX = 'application_bucket_prefix'
    BEANSTALK_APP_VERSION = 'beanstalk_app_version'
    BEANSTALK_ENV = 'beanstalk_env'
    BLOB_BUCKET = 'blob_bucket'                              # = s3Utils.BLOB_BUCKET_HEALTH_PAGE_KEY
    DATABASE = 'database'
    DISPLAY_TITLE = 'display_title'
    ELASTICSEARCH = 'elasticsearch'
    ENV_BUCKET = 'env_bucket'
    ENV_ECOSYSTEM = 'env_ecosystem'
    ENV_NAME = 'env_name'
    FILE_UPLOAD_BUCKET = 'file_upload_bucket'                # = s3Utils.RAW_BUCKET_HEALTH_PAGE_KEY
    FOURSIGHT = 'foursight'
    FOURSIGHT_BUCKET_PREFIX = 'foursight_bucket_prefix'
    IDENTITY = 'identity'
    INDEXER = 'indexer'
    INDEX_SERVER = 'index_server'
    LOAD_DATA = 'load_data'
    METADATA_BUNDLES_BUCKET = 'metadata_bundles_bucket'      # = s3Utils.METADATA_BUCKET_HEALTH_PAGE_KEY
    NAMESPACE = 'namespace'
    PROCESSED_FILE_BUCKET = 'processed_file_bucket'          # = s3Utils.OUTFILE_BUCKET_HEALTH_PAGE_KEY
    PROJECT_VERSION = 'project_version'
    PYTHON_VERSION = 'python_version'
    S3_ENCRYPT_KEY_ID = 's3_encrypt_key_id'
    SNOVAULT_VERSION = 'snovault_version'
    SYSTEM_BUCKET = 'system_bucket'                          # = s3Utils.SYS_BUCKET_HEALTH_PAGE_KEY
    TIBANNA_CWLS_BUCKET = 'tibanna_cwls_bucket'              # = s3Utils.TIBANNA_CWLS_BUCKET_HEALTH_PAGE_KEY
    TIBANNA_OUTPUT_BUCKET = 'tibanna_output_bucket'          # = s3Utils.TIBANNA_OUTPUT_BUCKET_HEALTH_PAGE_KEY
    UPTIME = 'uptime'
    UTILS_VERSION = 'utils_version'


class s3Utils(object):  # NOQA - This class name violates style rules, but a lot of things might break if we change it.

    # Some extra variables used in setup here so that other modules can be consistent with chosen values.

    SYS_BUCKET_SUFFIX = "system"
    OUTFILE_BUCKET_SUFFIX = "wfoutput"
    RAW_BUCKET_SUFFIX = "files"
    BLOB_BUCKET_SUFFIX = "blobs"
    METADATA_BUCKET_SUFFIX = "metadata-bundles"
    TIBANNA_OUTPUT_BUCKET_SUFFIX = 'tibanna-output'
    TIBANNA_CWLS_BUCKET_SUFFIX = 'tibanna-cwls'

    s3_encrypt_key_id = None  # default. might be overridden based on health page in various places below

    EB_PREFIX = "elasticbeanstalk"
    EB_AND_ENV_PREFIX = EB_PREFIX + "-%s-"  # = "elasticbeanstalk-%s-"

    SYS_BUCKET_TEMPLATE = EB_AND_ENV_PREFIX + SYS_BUCKET_SUFFIX            # = "elasticbeanstalk-%s-system"
    OUTFILE_BUCKET_TEMPLATE = EB_AND_ENV_PREFIX + OUTFILE_BUCKET_SUFFIX    # = "elasticbeanstalk-%s-wfoutput"
    RAW_BUCKET_TEMPLATE = EB_AND_ENV_PREFIX + RAW_BUCKET_SUFFIX            # = "elasticbeanstalk-%s-files"
    BLOB_BUCKET_TEMPLATE = EB_AND_ENV_PREFIX + BLOB_BUCKET_SUFFIX          # = "elasticbeanstalk-%s-blobs"
    METADATA_BUCKET_TEMPLATE = EB_AND_ENV_PREFIX + METADATA_BUCKET_SUFFIX  # = "elasticbeanstalk-%s-metadata-bundles"
    TIBANNA_OUTPUT_BUCKET_TEMPLATE = TIBANNA_OUTPUT_BUCKET_SUFFIX          # = "tibanna-output" (no prefix)
    TIBANNA_CWLS_BUCKET_TEMPLATE = TIBANNA_CWLS_BUCKET_SUFFIX              # = "tibanna-cwls" (no prefix)

    # NOTE: These were deprecated and retained for compatibility in dcicutils 2.
    #       For dcicutils 3.0, please rewrite uses as HealthPageKey.xyz names.
    # SYS_BUCKET_HEALTH_PAGE_KEY = HealthPageKey.SYSTEM_BUCKET                     # = 'system_bucket'
    # OUTFILE_BUCKET_HEALTH_PAGE_KEY = HealthPageKey.PROCESSED_FILE_BUCKET         # = 'processed_file_bucket'
    # RAW_BUCKET_HEALTH_PAGE_KEY = HealthPageKey.FILE_UPLOAD_BUCKET                # = 'file_upload_bucket'
    # BLOB_BUCKET_HEALTH_PAGE_KEY = HealthPageKey.BLOB_BUCKET                      # = 'blob_bucket'
    # METADATA_BUCKET_HEALTH_PAGE_KEY = HealthPageKey.METADATA_BUNDLES_BUCKET      # = 'metadata_bundles_bucket'
    # TIBANNA_CWLS_BUCKET_HEALTH_PAGE_KEY = HealthPageKey.TIBANNA_CWLS_BUCKET      # = 'tibanna_cwls_bucket'
    # TIBANNA_OUTPUT_BUCKET_HEALTH_PAGE_KEY = HealthPageKey.TIBANNA_OUTPUT_BUCKET  # = 'tibanna_output_bucket'
    # This is also deprecated, even though not a bucket name. Use HealthPageKey.ELASTICSEARCH.
    # ELASTICSEARCH_HEALTH_PAGE_KEY = HealthPageKey.ELASTICSEARCH                  # = 'elasticsearch'

    @staticmethod  # backward compatibility in case other repositories are using this
    def verify_and_get_env_config(s3_client, global_bucket: str, env):
        return EnvManager.verify_and_get_env_config(s3_client=s3_client,
                                                    global_bucket=global_bucket,
                                                    env=env)

    @staticmethod  # backward compatibility in case other repositories are using this
    def fetch_health_page_json(url, use_urllib=True):
        return EnvManager.fetch_health_page_json(url=url, use_urllib=use_urllib)

    def __init__(self, outfile_bucket=None, sys_bucket=None, raw_file_bucket=None,
                 blob_bucket=None, metadata_bucket=None, tibanna_output_bucket=None,
                 tibanna_cwls_bucket=None,
                 # The env arg is not allowed to be passed positionally because we periodically add preceding args.
                 *, env=None):
        """ Initializes s3 utils in one of three ways:
        1) If 'GLOBAL_ENV_BUCKET' is set to an S3 env bucket, use that bucket to fetch the env for the buckets.
           We then use this env to build the bucket names. If there is only one such env, env can be None or omitted.
        2) With GLOBAL_ENV_BUCKET not set, if we instead pass in the env kwarg,
           we use this kwarg to build the bucket names according to legacy conventions.
        3) With no GLOBAL_ENV_BUCKET or env kwarg,
           we expect bucket kwargs to be set, and use those as bucket names directly.
        """
        self.url = ''
        self.s3 = boto3.client('s3', region_name='us-east-1')
        global_bucket = EnvManager.global_env_bucket_name()
        self.env_manager = None  # In a legacy environment, this will continue to be None
        if sys_bucket is None:
            # The choice to discriminate first on sys_bucket being None is part of the resolution of
            # https://hms-dbmi.atlassian.net/browse/C4-674
            if global_bucket:
                # env_config = self.verify_and_get_env_config(s3_client=self.s3, global_bucket=global_bucket, env=env)
                # ff_url = env_config['fourfront']
                self.env_manager = global_manager = EnvManager(env_name=env, s3=self.s3)
                portal_url = global_manager.portal_url.rstrip('/')
                self.url = portal_url
                health_json_url = f"{portal_url}/health?format=json"
                logger.warning('health json url: {}'.format(health_json_url))
                health_json = EnvManager.fetch_health_page_json(url=health_json_url)
                self.s3_encrypt_key_id = health_json.get(HealthPageKey.S3_ENCRYPT_KEY_ID, None)
                sys_bucket_from_health_page = health_json[HealthPageKey.SYSTEM_BUCKET]
                outfile_bucket_from_health_page = health_json[HealthPageKey.PROCESSED_FILE_BUCKET]
                raw_file_bucket_from_health_page = health_json[HealthPageKey.FILE_UPLOAD_BUCKET]
                blob_bucket_from_health_page = health_json[HealthPageKey.BLOB_BUCKET]
                metadata_bucket_from_health_page = health_json.get(HealthPageKey.METADATA_BUNDLES_BUCKET,
                                                                   # N/A for 4DN
                                                                   None)
                tibanna_cwls_bucket_from_health_page = health_json.get(HealthPageKey.TIBANNA_CWLS_BUCKET,
                                                                       # new, so it may be missing
                                                                       None)
                tibanna_output_bucket_from_health_page = health_json.get(HealthPageKey.TIBANNA_OUTPUT_BUCKET,
                                                                         # new, so it may be missing
                                                                         None)
                sys_bucket = sys_bucket_from_health_page  # OK to overwrite because we checked it's None above
                if outfile_bucket and outfile_bucket != outfile_bucket_from_health_page:
                    raise InferredBucketConflict(kind="outfile", specified=outfile_bucket,
                                                 inferred=outfile_bucket_from_health_page)
                else:
                    outfile_bucket = outfile_bucket_from_health_page
                if raw_file_bucket and raw_file_bucket != raw_file_bucket_from_health_page:
                    raise InferredBucketConflict(kind="raw file", specified=raw_file_bucket,
                                                 inferred=raw_file_bucket_from_health_page)
                else:
                    raw_file_bucket = raw_file_bucket_from_health_page
                if blob_bucket and blob_bucket != blob_bucket_from_health_page:
                    raise InferredBucketConflict(kind="blob", specified=blob_bucket,
                                                 inferred=blob_bucket_from_health_page)
                else:
                    blob_bucket = blob_bucket_from_health_page
                if metadata_bucket and metadata_bucket != metadata_bucket_from_health_page:
                    raise InferredBucketConflict(kind="metadata", specified=metadata_bucket,
                                                 inferred=metadata_bucket_from_health_page)
                else:
                    metadata_bucket = metadata_bucket_from_health_page
                if tibanna_cwls_bucket and tibanna_cwls_bucket != tibanna_cwls_bucket_from_health_page:
                    raise InferredBucketConflict(kind="tibanna cwls", specified=tibanna_cwls_bucket,
                                                 inferred=tibanna_cwls_bucket_from_health_page)
                else:
                    tibanna_cwls_bucket = tibanna_cwls_bucket_from_health_page
                if tibanna_output_bucket and tibanna_output_bucket != tibanna_output_bucket_from_health_page:
                    raise InferredBucketConflict(kind="tibanna output", specified=tibanna_output_bucket,
                                                 inferred=tibanna_output_bucket_from_health_page)
                else:
                    tibanna_output_bucket = tibanna_output_bucket_from_health_page
                logger.warning('Buckets resolved successfully.')
            else:
                # staging and production share same buckets
                # TODO: As noted in some of the comments on this conditional, when the new env_utils with
                #       orchestration support is in place, this same generality needs to be done
                #       upstream of the global env bucket branch, too. That's not needed for orchestrated cgap,
                #       which has no stage, but it will be needed for orchestrated fourfront. -kmp 31-Aug-2021
                if env:
                    if is_stg_or_prd_env(env):
                        self.url = get_beanstalk_real_url(env)  # done BEFORE prod_bucket_env blurring stg/prd
                        env = prod_bucket_env(env)
                    else:
                        # TODO: This is the part that is not yet supported in env_utils, but there is a pending
                        #       patch that will fix that. -kmp 31-AUg-2021
                        env = full_env_name(env)
                        self.url = get_beanstalk_real_url(env)  # done AFTER maybe prepending cgap- or foursight-.

                    health_json_url = f"{self.url}/health?format=json"
                    # In the orchestrated case, we issue a warning here. Do we need that? -kmp 1-Sep-2021
                    # logger.warning('health json url: {}'.format(health_json_url))
                    health_json = EnvManager.fetch_health_page_json(url=health_json_url)
                    es_url = health_json.get(HealthPageKey.ELASTICSEARCH)
                    if not es_url.startswith("http"):  # will match http: and https:
                        es_url = f"https://{es_url}"
                    self.env_manager = EnvManager.compose(portal_url=self.url, es_url=es_url, env_name=env, s3=self.s3)
                    self.s3_encrypt_key_id = health_json.get(HealthPageKey.S3_ENCRYPT_KEY_ID, None)

                # TODO: This branch is not setting self.global_env_bucket_manager, but it _could_ do that from the
                #       description. -kmp 21-Aug-2021
                def apply_template(template, env):
                    return template % env if "%s" in template else template
                # we use standardized naming schema, so s3 buckets always have same prefix
                sys_bucket = apply_template(self.SYS_BUCKET_TEMPLATE, env)
                outfile_bucket = apply_template(self.OUTFILE_BUCKET_TEMPLATE, env)
                raw_file_bucket = apply_template(self.RAW_BUCKET_TEMPLATE, env)
                blob_bucket = apply_template(self.BLOB_BUCKET_TEMPLATE, env)
                metadata_bucket = apply_template(self.METADATA_BUCKET_TEMPLATE, env)
                tibanna_cwls_bucket = apply_template(self.TIBANNA_CWLS_BUCKET_TEMPLATE, env)
                tibanna_output_bucket = apply_template(self.TIBANNA_OUTPUT_BUCKET_TEMPLATE, env)
        else:
            # If at least sys_bucket was given, for legacy reasons (see https://hms-dbmi.atlassian.net/browse/C4-674)
            # we assume that the given buckets are exactly the ones we want and we don't set up any others.
            # It follows from this that if not all the buckets are given, some may end up being None, but we assume
            # those won't be needed. -kmp 23-Jun-2021
            pass

        self.sys_bucket = sys_bucket
        self.outfile_bucket = outfile_bucket
        self.raw_file_bucket = raw_file_bucket
        self.blob_bucket = blob_bucket
        self.metadata_bucket = metadata_bucket
        self.tibanna_cwls_bucket = tibanna_cwls_bucket
        self.tibanna_output_bucket = tibanna_output_bucket

    ACCESS_KEYS_S3_KEY = 'access_key_admin'

    def get_access_keys(self, name=ACCESS_KEYS_S3_KEY):
        keys = self.get_key(keyfile_name=name)
        if not isinstance(keys, dict):
            raise ValueError("Remotely stored access keys are not in the expected form")

        if isinstance(keys.get('default'), dict):
            keys = keys['default']
        if self.url:
            keys['server'] = self.url
        return keys

    def get_ff_key(self):
        return self.get_access_keys()

    def get_higlass_key(self):
        # higlass key corresponds to Django server super user credentials
        return self.get_key(keyfile_name='api_key_higlass')

    def get_google_key(self):
        return self.get_key(keyfile_name='api_key_google')

    def get_jupyterhub_key(self):
        # jupyterhub key is a Jupyterhub API token
        return self.get_key(keyfile_name='api_key_jupyterhub')

    def get_key(self, keyfile_name='access_key_admin'):
        # Share secret encrypted S3 File
        response = self.s3.get_object(Bucket=self.sys_bucket,
                                      Key=keyfile_name,
                                      SSECustomerKey=os.environ['S3_ENCRYPT_KEY'],
                                      SSECustomerAlgorithm='AES256')
        akey = response['Body'].read()
        if type(akey) == bytes:
            akey = akey.decode()
        try:
            return json.loads(akey)
        except (ValueError, TypeError):
            # maybe its not json after all
            return akey

    def read_s3(self, filename):
        response = self.s3.get_object(Bucket=self.outfile_bucket, Key=filename)
        logger.info(str(response))
        return response['Body'].read()

    def does_key_exist(self, key, bucket=None, print_error=True):
        if not bucket:
            bucket = self.outfile_bucket
        try:
            file_metadata = self.s3.head_object(Bucket=bucket, Key=key)
        except Exception as e:
            if print_error:
                PRINT("object %s not found on bucket %s" % (str(key), str(bucket)))
                PRINT(str(e))
            return False
        return file_metadata

    def get_object_tags(self, *, bucket, key):
        """
        Get all tags of an object.

        Args:
            bucket (string): S3 bucket
            key (string): object key

        Returns:
            Returns list of object tags.
            The format is [{'Key': 'KEY1','Value': 'VALUE1'},{...}]
        """

        try:
            response = self.s3.get_object_tagging(
                Bucket=bucket,
                Key=key,
            )
            return response["TagSet"]
        except Exception as e:
            logger.warning(f'Could not get tags for object {bucket}/{key}: {str(e)}')
            raise e

    def set_object_tag(self, *, bucket, key, tag_key, tag_value):
        """
        Adds (tag_key,tag_value) pair to the object. If a tag with key tag_key is already present,
        it will be overwritten.

        Args:
            bucket (string): S3 bucket
            key (string): object key
            tag_key (string): Tag key
            tag_value (string): Tag value

        Returns:
            Dict with the versionId of the object the tag-set was added to
        """

        return self.set_object_tags(
            bucket=bucket,
            key=key,
            tags=[key_value_dict(tag_key, tag_value)],
            merge_existing_tags=True,
        )

    def set_object_tags(self, *, bucket, key, tags, merge_existing_tags=True):
        """
        Adds or replaces tags of an object with the ones specified in `tags`.

        Args:
            bucket (string): S3 bucket
            key (string): object key
            tags (list): List of tags of the form [{'Key': 'KEY1','Value': 'VALUE1'}, {...}]
            merge_existing_tags (bool): If False, existing tags are replaced with the provided ones (use with care!).
                Otherwise, the provided tags are merged with the existing ones (default)

        Returns:
            Dict with the versionId of the object the tag-set was added to
        """

        try:
            new_tags = tags
            if merge_existing_tags:
                existing_tags = self.get_object_tags(bucket=bucket, key=key)
                if existing_tags:
                    new_tags = merge_key_value_dict_lists(existing_tags, new_tags)
            return self.s3.put_object_tagging(
                Bucket=bucket,
                Key=key,
                Tagging={
                    'TagSet': new_tags,
                },
            )
        except Exception as e:
            logger.warning(f'{bucket}/{key} could not be tagged: {str(e)}')
            raise e

    def get_file_size(self, key, bucket=None, add_bytes=0, add_gb=0,
                      size_in_gb=False):
        """
        default returns file size in bytes,
        unless size_in_gb = True
        """
        meta = self.does_key_exist(key, bucket)
        if not meta:
            raise Exception("key not found")
        one_gb = 1073741824
        add = add_bytes + (add_gb * one_gb)
        size = meta['ContentLength'] + add  # noQA - PyCharm type inferencing is wrong about fussing here
        if size_in_gb:
            size = size / one_gb
        return size

    def delete_key(self, key, bucket=None):
        if not bucket:
            bucket = self.outfile_bucket
        self.s3.delete_object(Bucket=bucket, Key=key)

    @classmethod
    def size(cls, bucket):
        sbuck = boto3.resource('s3').Bucket(bucket)
        # get only head of objects so we can count them
        return sum(1 for _ in sbuck.objects.all())

    def s3_put(self, obj, upload_key, acl=None):
        """
        try to guess content type
        """
        content_type = mimetypes.guess_type(upload_key)[0]
        if content_type is None:
            content_type = 'binary/octet-stream'
        if acl:
            # we use this to set some of the object as public
            return self.s3.put_object(Bucket=self.outfile_bucket,
                                      Key=upload_key,
                                      Body=obj,
                                      ContentType=content_type,
                                      ACL=acl)
        else:
            return self.s3.put_object(Bucket=self.outfile_bucket,
                                      Key=upload_key,
                                      Body=obj,
                                      ContentType=content_type)

    def s3_put_secret(self, data, keyname, bucket=None, secret=None):
        if not bucket:
            bucket = self.sys_bucket
        if not secret:
            secret = os.environ["S3_ENCRYPT_KEY"]
        return self.s3.put_object(Bucket=bucket,
                                  Key=keyname,
                                  Body=data,
                                  SSECustomerKey=secret,
                                  SSECustomerAlgorithm='AES256')

    def s3_read_dir(self, prefix):
        return self.s3.list_objects(Bucket=self.outfile_bucket, Prefix=prefix)

    def s3_delete_dir(self, prefix):
        # one query get list of all the files we want to delete
        obj_list = self.s3.list_objects(Bucket=self.outfile_bucket, Prefix=prefix)
        files = obj_list.get('Contents', [])

        # morph file list into format that boto3 wants
        delete_keys = {'Objects': [{'Key': k}
                                   for k in [obj['Key']
                                             for obj in files]]}

        # second query deletes all the files, NOTE: Max 1000 files
        if delete_keys['Objects']:
            self.s3.delete_objects(Bucket=self.outfile_bucket, Delete=delete_keys)

    def read_s3_zipfile(self, s3key, files_to_extract):
        s3_stream = self.read_s3(s3key)
        bytestream = BytesIO(s3_stream)
        zipstream = ZipFile(bytestream, 'r')
        ret_files = {}

        for name in files_to_extract:
            # search subdirectories for file with name
            # so I don't have to worry about figuring out the subdirs
            zipped_filename = find_file(name, zipstream)
            if zipped_filename:
                ret_files[name] = zipstream.open(zipped_filename).read()
        return ret_files

    def unzip_s3_to_s3(self, zipped_s3key, dest_dir, acl=None, store_results=True):
        """stream the content of a zipped key on S3 to another location on S3.
        if store_results=True, it saves the content and returns it in the dictionary format
        (default)
        """

        if not dest_dir.endswith('/'):
            dest_dir += '/'

        s3_stream = self.read_s3(zipped_s3key)
        # read this badboy to memory, don't go to disk
        bytestream = BytesIO(s3_stream)
        zipstream = ZipFile(bytestream, 'r')

        # The contents of zip can sometimes be like
        # ["foo/", "file1", "file2", "file3"]
        # and other times like
        # ["file1", "file2", "file3"]
        file_list = zipstream.namelist()
        if file_list[0].endswith('/'):
            # in case directory first name in the list
            basedir_name = file_list.pop(0)
        else:
            basedir_name = ''

        ret_files = {}
        for file_name in file_list:
            # don't copy dirs just files
            if not file_name.endswith('/'):
                if basedir_name:
                    s3_file_name = file_name.replace(basedir_name, dest_dir)
                else:
                    s3_file_name = dest_dir + file_name
                s3_key = "https://s3.amazonaws.com/%s/%s" % (self.outfile_bucket, s3_file_name)
                # just perf optimization so we don't have to copy
                # files twice that we want to further interrogate
                the_file = zipstream.open(file_name, 'r').read()
                file_to_find = os.path.basename(file_name)
                if store_results:
                    ret_files[file_to_find] = {'s3key': s3_key,
                                               'data': the_file}
                self.s3_put(the_file, s3_file_name, acl=acl)

        return ret_files


def find_file(name, zipstream):
    for zipped_filename in zipstream.namelist():
        if zipped_filename.endswith(name):
            return zipped_filename<|MERGE_RESOLUTION|>--- conflicted
+++ resolved
@@ -9,16 +9,11 @@
 from .base import get_beanstalk_real_url
 from .env_base import EnvManager
 from .env_utils import is_stg_or_prd_env, prod_bucket_env, full_env_name
-<<<<<<< HEAD
-from .exceptions import InferredBucketConflict
-from .misc_utils import PRINT, exported
-=======
 from .exceptions import (
     InferredBucketConflict, CannotInferEnvFromNoGlobalEnvs, CannotInferEnvFromManyGlobalEnvs, MissingGlobalEnv,
     GlobalBucketAccessError, SynonymousEnvironmentVariablesMismatched,
 )
 from .misc_utils import PRINT, override_environ, ignored, exported, merge_key_value_dict_lists, key_value_dict
->>>>>>> 15bb3f89
 
 
 # For legacy reasons, other modules or repos might expect these names in this file.
