--- conflicted
+++ resolved
@@ -536,13 +536,8 @@
                 yield hit['_source']  # yield individual items from ES
 
 
-<<<<<<< HEAD
-def expand_es_metadata(uuid_list, key=None, ff_env=None, store_frame='raw', add_pc_wfr=False,
-                       ignore_field=[], es_client=None):
-=======
-def expand_es_metadata(uuid_list, store_frame='raw', add_pc_wfr=False, ignore_field=[],
-                       use_generator= False, es_client=None, key=None, ff_env=None):
->>>>>>> c4c70709
+def expand_es_metadata(uuid_list, key=None, ff_env=None, store_frame='raw', add_pc_wfr=False, ignore_field=[],
+                       use_generator=False, es_client=None):
     """
     starting from list of uuids, tracks all linked items in object frame by default
     if you want to add processed files and workflowruns, you can change add_pc_wfr to True
