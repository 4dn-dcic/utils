from __future__ import print_function
import sys
import json
import time
import random
import boto3
<<<<<<< HEAD
from dcicutils import s3_utils
=======
from uuid import UUID
from dcicutils import (
    s3_utils,
    submit_utils,
    es_utils
)
>>>>>>> 2fd51a03
import requests
# urlparse import differs between py2 and 3
if sys.version_info[0] < 3:
    import urlparse
    from urllib import urlencode as urlencode
else:
    import urllib.parse as urlparse
    from urllib.parse import urlencode


HIGLASS_BUCKETS = ['elasticbeanstalk-fourfront-webprod-wfoutput',
                   'elasticbeanstalk-fourfront-webdev-wfoutput']


##################################
# Widely used metadata functions #
##################################


def standard_request_with_retries(request_fxn, url, auth, verb, **kwargs):
    """
    Standard function to execute the request made by authorized_request.
    If desired, you can write your own retry handling, but make sure
    the arguments are formatted identically to this function.
    request_fxn is the request function, url is the string url,
    auth is the tuple standard authentication, and verb is the string
    kind of verb. any additional kwargs are passed to the request.
    Handles errors and returns the response if it has a status
    code under 400.
    """
    # execute with retries, if necessary
    final_res = None
    error = None
    retry = 0
    non_retry_statuses = [401, 402, 403, 404, 405, 422]
    retry_timeouts = [0, 1, 2, 3, 4]
    while final_res is None and retry < len(retry_timeouts):
        time.sleep(retry_timeouts[retry])
        try:
            res = request_fxn(url, auth=auth, **kwargs)
        except Exception as e:
            retry += 1
            error = 'Error with %s request for %s: %s' % (verb.upper(), url, e)
            continue
        if res.status_code >= 400:
            # attempt to get reason from res.json. then try raise_for_status
            try:
                err_reason = res.json()
            except ValueError:
                try:
                    res.raise_for_status()
                except Exception as e:
                    err_reason = repr(e)
                else:
                    err_reason = res.reason
            retry += 1
            error = ('Bad status code for %s request for %s: %s. Reason: %s'
                     % (verb.upper(), url, res.status_code, err_reason))
            if res.status_code in non_retry_statuses:
                break
        else:
            final_res = res
            error = None
    if error and not final_res:
        raise Exception(error)
    return final_res


def search_request_with_retries(request_fxn, url, auth, verb, **kwargs):
    """
    Example of using a non-standard retry function. This one is for searches,
    which return a 404 on an empty search. Handle this case so an empty array
    is returned as a search result and not an error
    """
    final_res = None
    error = None
    retry = 0
    # include 400 here because it is returned for invalid search types
    non_retry_statuses = [400, 401, 402, 403, 404, 405, 422]
    retry_timeouts = [0, 1, 2, 3, 4]
    while final_res is None and retry < len(retry_timeouts):
        time.sleep(retry_timeouts[retry])
        try:
            res = request_fxn(url, auth=auth, **kwargs)
        except Exception as e:
            retry += 1
            error = 'Error with %s request for %s: %s' % (verb.upper(), url, e)
            continue
        # look for a json response with '@graph' key
        try:
            res_json = res.json()
        except ValueError:
            res_json = {}
            try:
                res.raise_for_status()
            except Exception as e:
                err_reason = repr(e)
            else:
                err_reason = res.reason
            retry += 1
            error = ('Bad status code for %s request for %s: %s. Reason: %s'
                     % (verb.upper(), url, res.status_code, err_reason))
        else:
            if res_json.get('@graph') is not None:
                final_res = res
                error = None
            else:
                retry += 1
                error = ('Bad status code for %s request for %s: %s. Reason: %s'
                         % (verb.upper(), url, res.status_code, res_json))
        if res.status_code in non_retry_statuses:
            break
    if error and not final_res:
        raise Exception(error)
    return final_res


def authorized_request(url, auth=None, ff_env=None, verb='GET',
                       retry_fxn=standard_request_with_retries, **kwargs):
    """
    Generalized function that handles authentication for any type of request to FF.
    Takes a required url, request verb, auth, fourfront environment, and optional
    retry function and headers. Any other kwargs provided are also past into the request.
    For example, provide a body to a request using the 'data' kwarg.
    Timeout of 60 seconds used by default but can be overwritten as a kwarg.

    Verb should be one of: GET, POST, PATCH, PUT, or DELETE
    auth should be obtained using s3Utils.get_key.
    If not provided, try to get the key using s3_utils if 'ff_env' in kwargs

    usage:
    authorized_request('https://data.4dnucleome.org/<some path>', (authId, authSecret))
    OR
    authorized_request('https://data.4dnucleome.org/<some path>', ff_env='fourfront-webprod')
    """
    use_auth = unified_authentication(auth, ff_env)
    headers = kwargs.get('headers')
    if not headers:
        kwargs['headers'] = {'content-type': 'application/json', 'accept': 'application/json'}
    if 'timeout' not in kwargs:
        kwargs['timeout'] = 60  # default timeout

    verbs = {'GET': requests.get,
             'POST': requests.post,
             'PATCH': requests.patch,
             'PUT': requests.put,
             'DELETE': requests.delete,
             }
    try:
        the_verb = verbs[verb.upper()]
    except KeyError:
        raise Exception("Provided verb %s is not valid. Must one of: %s" % (verb.upper(), ', '.join(verbs.keys())))
    # automatically detect a search and overwrite the retry if it is standard
    if '/search/' in url and retry_fxn == standard_request_with_retries:
        retry_fxn = search_request_with_retries
    # use the given retry function. MUST TAKE THESE PARAMS!
    return retry_fxn(the_verb, url, use_auth, verb, **kwargs)


def get_metadata(obj_id, key=None, ff_env=None, check_queue=False, add_on=''):
    """
    Function to get metadata for a given obj_id (uuid or @id, most likely).
    Either takes a dictionary form authentication (MUST include 'server')
    or a string fourfront-environment.
    Also a boolean 'check_queue', which if True
    will use information from the queues and/or datastore=database to
    ensure that the metadata is accurate.
    Takes an optional string add_on that should contain things like
    "frame=object". Join query parameters in the add_on using "&", e.g.
    "frame=object&force_md5"
    *REQUIRES ff_env if check_queue is used.*
    """
    auth = get_authentication_with_server(key, ff_env)
    if check_queue and stuff_in_queues(ff_env, check_secondary=False):
        add_on += '&datastore=database'
    get_url = '/'.join([auth['server'], obj_id]) + process_add_on(add_on)
    # check the queues if check_queue is True
    response = authorized_request(get_url, auth=auth, verb='GET')
    return get_response_json(response)


def patch_metadata(patch_item, obj_id='', key=None, ff_env=None, add_on=''):
    '''
    Patch metadata given the patch body and an optional obj_id (if not provided,
    will attempt to use accession or uuid from patch_item body).
    Either takes a dictionary form authentication (MUST include 'server')
    or a string fourfront-environment.
    '''
    auth = get_authentication_with_server(key, ff_env)
    obj_id = obj_id if obj_id else patch_item.get('accession', patch_item.get('uuid'))
    if not obj_id:
        raise Exception("ERROR getting id from given object %s for the request to"
                        " patch item. Supply a uuid or accession." % obj_id)
    patch_url = '/'.join([auth['server'], obj_id]) + process_add_on(add_on)
    # format item to json
    patch_item = json.dumps(patch_item)
    response = authorized_request(patch_url, auth=auth, verb='PATCH', data=patch_item)
    return get_response_json(response)


def post_metadata(post_item, schema_name, key=None, ff_env=None, add_on=''):
    '''
    Post metadata given the post body and a string schema name.
    Either takes a dictionary form authentication (MUST include 'server')
    or a string fourfront-environment.
    add_on is the string that will be appended to the post url (used
    with tibanna)
    '''
    auth = get_authentication_with_server(key, ff_env)
    post_url = '/'.join([auth['server'], schema_name]) + process_add_on(add_on)
    # format item to json
    post_item = json.dumps(post_item)
    response = authorized_request(post_url, auth=auth, verb='POST', data=post_item)
    return get_response_json(response)


def upsert_metadata(upsert_item, schema_name, key=None, ff_env=None, add_on=''):
    '''
    UPSERT metadata given the upsert body and a string schema name.
    UPSERT means POST or PATCH on conflict.
    Either takes a dictionary form authentication (MUST include 'server')
    or a string fourfront-environment.
    This function checks to see if an existing object already exists
    with the same body, and if so, runs a patch instead.
    add_on is the string that will be appended to the upsert url (used
    with tibanna)
    '''
    auth = get_authentication_with_server(key, ff_env)
    upsert_url = '/'.join([auth['server'], schema_name]) + process_add_on(add_on)
    # format item to json
    upsert_item = json.dumps(upsert_item)
    try:
        response = authorized_request(upsert_url, auth=auth, verb='POST', data=upsert_item)
    except Exception as e:
        # this means there was a conflict. try to patch
        if '409' in str(e):
            return patch_metadata(json.loads(upsert_item), key=auth, add_on=add_on)
        else:
            raise Exception(str(e))
    return get_response_json(response)


def get_search_generator(search_url, auth=None, ff_env=None, page_limit=50):
    """
    Returns a generator given a search_url (which must contain server!), an
    auth and/or ff_env, and an int page_limit, which is used to determine how
    many results are returned per page (i.e. per iteration of the generator)

    Paginates by changing the 'from' query parameter, incrementing it by the
    page_limit size until fewer results than the page_limit are returned.
    If 'limit' is specified in the query, the generator will stop when that many
    results are collectively returned.
    """
    url_params = get_url_params(search_url)
    # indexing below is needed because url params are returned in lists
    curr_from = int(url_params.get('from', ['0'])[0])  # use query 'from' or 0 if not provided
    search_limit = url_params.get('limit', ['all'])[0]  # use limit=all by default
    if search_limit != 'all':
        search_limit = int(search_limit)
    url_params['limit'] = [str(page_limit)]
    if not url_params.get('sort'):  # sort needed for pagination
        url_params['sort'] = ['-date_created']
    # stop when fewer results than the limit are returned
    last_total = None
    while last_total is None or last_total == page_limit:
        if search_limit != 'all' and curr_from >= search_limit:
            break
        url_params['from'] = [str(curr_from)]  # use from to drive search pagination
        search_url = update_url_params_and_unparse(search_url, url_params)
        # use a different retry_fxn, since empty searches are returned as 400's
        response = authorized_request(search_url, auth=auth, ff_env=ff_env,
                                      retry_fxn=search_request_with_retries)
        try:
            search_res = get_response_json(response)['@graph']
        except KeyError:
            raise('Cannot get "@graph" from the search request for %s. Response '
                  'status code is %s.' % (search_url, response.status_code))
        last_total = len(search_res)
        curr_from += last_total
        if search_limit != 'all' and curr_from > search_limit:
            limit_diff = curr_from - search_limit
            yield search_res[:-limit_diff]
        else:
            yield search_res


def search_metadata(search, key=None, ff_env=None, page_limit=50):
    """
    Make a get request of form <server>/<search> and returns a list of results
    using a paginated generator. Include all query params in the search string.
    Either takes a dictionary form authentication (MUST include 'server')
    or a string fourfront-environment.
    """
    auth = get_authentication_with_server(key, ff_env)
    if search.startswith('/'):
        search = search[1:]
    search_url = '/'.join([auth['server'], search])
    search_res = []
    for page in get_search_generator(search_url, auth=auth, page_limit=page_limit):
        search_res.extend(page)
    return search_res


def delete_field(obj_id, del_field, key=None, ff_env=None):
    """
    Given string obj_id and string del_field, delete a field(or fields seperated
    by commas). To support the old syntax, obj_id may be a dict item.
    Same auth mechanism as the other metadata functions
    """
    auth = get_authentication_with_server(key, ff_env)
    if isinstance(obj_id, dict):
        obj_id = obj_id.get("accession", obj_id.get("uuid"))
        if not obj_id:
            raise Exception("ERROR getting id from given object %s for the request to"
                            " delete field(s): %s. Supply a uuid or accession."
                            % (obj_id, del_field))
    delete_str = '?delete_fields=%s' % del_field
    patch_url = '/'.join([auth['server'], obj_id]) + delete_str
    # use an empty patch body
    response = authorized_request(patch_url, auth=auth, verb='PATCH', data=json.dumps({}))
    return get_response_json(response)


def get_es_metadata(uuid, schema_name, es_client=None, key=None, ff_env=None):
    """
    Given string item uuid and schema name (e.g. "file_fastq"), will return a
    dictionary response of the full ES ecord for that item (or an empty
    dictionary if the item doesn't exist/ is not indexed)
    You can pass in an Elasticsearch client (initialized by create_es_client)
    through the es_client param to save init time.
    Same auth mechanism as the other metadata functions
    """
    from elasticsearch.exceptions import TransportError
    if es_client is None:
        # need to know ES server location and item type
        auth = get_authentication_with_server(key, ff_env)
        health_res = authorized_request(auth['server'] + '/health', auth=auth, verb='GET')
        es_url = get_response_json(health_res)['elasticsearch']
        es_client = es_utils.create_es_client(es_url, use_aws_auth=True)
    try:
        es_res = es_client.get(index=schema_name, doc_type=schema_name, id=uuid)
    except TransportError:
        return {}
    return es_res.get('_source', {})


#####################
# Utility functions #
#####################
def unified_authentication(auth=None, ff_env=None):
    """
    One authentication function to rule them all.
    Has several options for authentication, which are:
    - manually provided tuple auth key (pass to key param)
    - manually provided dict key, like output of
      s3Utils.get_access_keys() (pass to key param)
    - string name of the fourfront environment (pass to ff_env param)
    (They are checked in this order).
    Handles errors for authentication and returns the tuple key to
    use with your request.
    """
    # first see if key should be obtained from using ff_env
    if not auth and ff_env:
        # webprod and webprod2 both use the fourfront-webprod bucket for keys
        use_env = 'fourfront-webprod' if 'webprod' in ff_env else ff_env
        auth = s3_utils.s3Utils(env=use_env).get_access_keys()
    # see if auth is directly from get_access_keys()
    use_auth = None
    # needed for old form of auth from get_key()
    if isinstance(auth, dict) and isinstance(auth.get('default'), dict):
        auth = auth['default']
    if isinstance(auth, dict) and 'key' in auth and 'secret' in auth:
        use_auth = (auth['key'], auth['secret'])
    elif isinstance(auth, tuple) and len(auth) == 2:
        use_auth = auth
    if not use_auth:
        raise Exception("Must provide a valid authorization key or ff "
                        "environment. You gave: %s (key), %s (ff_env)" % (auth, ff_env))
    return use_auth


def get_authentication_with_server(auth=None, ff_env=None):
    """
    Pass in authentication information and ff_env and attempts to either
    retrieve the server info from the auth, or if it cannot, get the
    key with s3_utils given
    """
    if isinstance(auth, dict) and isinstance(auth.get('default'), dict):
        auth = auth['default']
    # if auth does not contain the 'server', we must get fetch from s3
    if not isinstance(auth, dict) or not {'key', 'secret', 'server'} <= set(auth.keys()):
        # must have ff_env if we want to get the key
        if not ff_env:
            raise Exception("ERROR GETTING SERVER!\nMust provide dictionary auth with"
                            " 'server' or ff environment. You gave: %s (auth), %s (ff_env)"
                            % (auth, ff_env))
        auth = s3_utils.s3Utils(env=ff_env).get_access_keys()
        if 'server' not in auth:
            raise Exception("ERROR GETTING SERVER!\nAuthentication retrieved using "
                            " ff environment does not have server information. Found: %s (auth)"
                            ", %s (ff_env)" % (auth, ff_env))
    # ensure that the server does not end with '/'
    if auth['server'].endswith('/'):
        auth['server'] = auth['server'][:-1]
    return auth


def stuff_in_queues(ff_env, check_secondary=False):
    """
    Used to guarantee up-to-date metadata by checking the contents of the indexer queues.
    If items are currently waiting in the primary or deferred queues, return False.
    If check_secondary is True, will also require the secondary queue.
    """
    if not ff_env:
        raise Exception("Must provide a full fourfront environment name to "
                        "this function (such as 'fourfront-webdev'). You gave: "
                        "%s" % ff_env)
    stuff_in_queue = False
    client = boto3.client('sqs', region_name='us-east-1')
    queue_names = ['-indexer-queue', '-deferred-indexer-queue']
    if check_secondary:
        queue_names.append('-secondary-indexer-queue')
    for queue_name in queue_names:
        try:
            queue_url = client.get_queue_url(
                QueueName=ff_env + queue_name
            ).get('QueueUrl')
            queue_attrs = client.get_queue_attributes(
                QueueUrl=queue_url,
                AttributeNames=['ApproximateNumberOfMessages', 'ApproximateNumberOfMessagesNotVisible']
            ).get('Attributes', {})
        except Exception:
            print('Error finding queue or its attributes: %s' % ff_env + queue_name)
            stuff_in_queue = True  # queue not found. use datastore=database
            break
        else:
            visible = queue_attrs.get('ApproximateNumberOfMessages', '-1')
            not_vis = queue_attrs.get('ApproximateNumberOfMessagesNotVisible', '-1')
            if (visible and int(visible) > 0) or (not_vis and int(not_vis) > 0):
                stuff_in_queue = True
                break
    return stuff_in_queue


def get_response_json(res):
    """
    Very simple function to return json from a response or raise an error if
    it is not present. Used with the metadata functions.
    """
    res_json = None
    try:
        res_json = res.json()
    except Exception:
        raise Exception('Cannot get json for request to %s. Status'
                        ' code: %s. Response text: %s' %
                        (res.url, res.status_code, res.text))
    return res_json


def process_add_on(add_on):
    """
    simple function to ensure that a query add on string starts with "?"
    """
    if add_on.startswith('&'):
        add_on = '?' + add_on[1:]
    if add_on and not add_on.startswith('?'):
        add_on = '?' + add_on
    return add_on


def get_url_params(url):
    """
    Returns a dictionary of url params using urlparse.parse_qs.
    Example: get_url_params('<server>/search/?type=Biosample&limit=5') returns
    {'type': ['Biosample'], 'limit': '5'}
    """
    parsed_url = urlparse.urlparse(url)
    return urlparse.parse_qs(parsed_url.query)


def update_url_params_and_unparse(url, url_params):
    """
    Takes a string url and url params (in format of what is returned by
    get_url_params). Returns a string url param with newly formatted params
    """
    parsed_url = urlparse.urlparse(url)._replace(query=urlencode(url_params, True))
    return urlparse.urlunparse(parsed_url)


def convert_param(parameter_dict, vals_as_string=False):
    '''
    converts dictionary format {argument_name: value, argument_name: value, ...}
    to {'workflow_argument_name': argument_name, 'value': value}
    '''
    print(str(parameter_dict))
    metadata_parameters = []
    for k, v in parameter_dict.items():
        # we need this to be a float or integer if it really is, else a string
        if not vals_as_string:
            try:
                v = float(v)
                if v % 1 == 0:
                    v = int(v)
            except ValueError:
                v = str(v)
        else:
            v = str(v)

        metadata_parameters.append({"workflow_argument_name": k, "value": v})

    print(str(metadata_parameters))
    return metadata_parameters


def generate_rand_accession():
    rand_accession = ''
    for i in range(7):
        r = random.choice('ABCDEFGHIJKLMNOPQRSTUVWXYZ123456789')
        rand_accession += r
    accession = "4DNFI"+rand_accession
    return accession<|MERGE_RESOLUTION|>--- conflicted
+++ resolved
@@ -4,16 +4,10 @@
 import time
 import random
 import boto3
-<<<<<<< HEAD
-from dcicutils import s3_utils
-=======
-from uuid import UUID
 from dcicutils import (
     s3_utils,
-    submit_utils,
     es_utils
 )
->>>>>>> 2fd51a03
 import requests
 # urlparse import differs between py2 and 3
 if sys.version_info[0] < 3:
