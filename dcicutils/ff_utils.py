--- conflicted
+++ resolved
@@ -8,12 +8,7 @@
 import argparse
 from . import s3_utils
 import requests
-<<<<<<< HEAD
-from wranglertools import fdnDCIC
-=======
-
 from dcicutils import submit_utils
->>>>>>> d468ba54
 
 ff_arg_parser = argparse.ArgumentParser(add_help=False)
 ff_arg_parser.add_argument('--key',
