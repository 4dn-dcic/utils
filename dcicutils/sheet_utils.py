import contextlib

import chardet
# import contextlib
# import copy
import csv
import glob
import io
import json
import openpyxl
import os
import re
import subprocess
<<<<<<< HEAD
# import uuid
=======
import uuid
>>>>>>> 54c51aaa
import yaml

from openpyxl.worksheet.worksheet import Worksheet
from openpyxl.workbook.workbook import Workbook
from tempfile import TemporaryFile, TemporaryDirectory
from typing import Any, Dict, Iterable, List, Optional, Tuple, Type, Union
<<<<<<< HEAD
from .common import AnyJsonData, Regexp
# from .env_utils import public_env_name, EnvUtils
# from .ff_utils import get_schema
from .lang_utils import conjoined_list, disjoined_list, maybe_pluralize  # , there_are
from .misc_utils import ignored, pad_to, JsonLinesReader, remove_suffix  # , PRINT, AbstractVirtualApp
# from .task_utils import pmap
=======
from .common import AnyJsonData
from .env_utils import public_env_name, EnvUtils
from .ff_utils import get_schema
from .lang_utils import conjoined_list, disjoined_list, maybe_pluralize, there_are
from .misc_utils import ignored, PRINT, pad_to, JsonLinesReader, AbstractVirtualApp, remove_suffix
from .task_utils import pmap
>>>>>>> 54c51aaa


Header = str
Headers = List[str]
ParsedHeader = List[Union[str, int]]
ParsedHeaders = List[ParsedHeader]
SheetCellValue = Union[int, float, str]
SheetRow = List[SheetCellValue]
CsvReader = type(csv.reader(TemporaryFile()))
SheetData = List[dict]
TabbedSheetData = Dict[str, SheetData]


class LoadFailure(Exception):
    """
    In general, we'd prefer to load up the spreadsheet with clumsy data that can then be validated in detail,
    but some errors are so confusing or so problematic that we need to just fail the load right away.
    """
    pass


class LoadArgumentsError(LoadFailure):
    """
    Errors of this class represent situations where we can't get started because
    there's a problem with the given arguments.
    """
    pass


class LoadTableError(LoadFailure):
    """
    Errors of this class represent situations where we can't get started because
    there's a problem with some table's syntax, for example headers that don't make sense.
    """
    pass


def unwanted_kwargs(*, context, kwargs, context_plural=False, detailed=False):
    if kwargs:
        unwanted = [f"{argname}={value!r}" if detailed else argname
                    for argname, value in kwargs.items()
                    if value is not None]
        if unwanted:
            does_not = "don't" if context_plural else "doesn't"
            raise LoadArgumentsError(f"{context} {does_not} use"
                                     f" {maybe_pluralize(unwanted, 'keyword argument')} {conjoined_list(unwanted)}.")


def prefer_number(value: SheetCellValue):
    if isinstance(value, str):  # the given value might be an int or float, in which case just fall through
        if not value:
            return None
        value = value
        ch0 = value[0]
        if ch0 == '+' or ch0 == '-' or ch0.isdigit():
            try:
                return int(value)
            except Exception:
                pass
            try:
                return float(value)
            except Exception:
                pass
        # If we couldn't parse it as an int or float, fall through to returning the original value
        pass
    return value


def expand_string_escape_sequences(text: str) -> str:
    s = io.StringIO()
    escaping = False
    for ch in text:
        if escaping:
            if ch == 'r':
                s.write('\r')
            elif ch == 't':
                s.write('\t')
            elif ch == 'n':
                s.write('\n')
            elif ch == '\\':
                s.write('\\')
            else:
                # Rather than err, just leave other sequences as-is.
                s.write(f"\\{ch}")
            escaping = False
        elif ch == '\\':
            escaping = True
        else:
            s.write(ch)
    return s.getvalue()


def open_unicode_text_input_file_respecting_byte_order_mark(filename):
    """
    Opens a file for text input, respecting a byte-order mark (BOM).
    """
    with io.open(filename, 'rb') as fp:
        leading_bytes = fp.read(4 * 8)  # 4 bytes is all we need
        bom_info = chardet.detect(leading_bytes, should_rename_legacy=True)
        detected_encoding = bom_info and bom_info.get('encoding')  # tread lightly
    use_encoding = 'utf-8' if detected_encoding == 'ascii' else detected_encoding
    return io.open(filename, 'r', encoding=use_encoding)


# TODO: Consider whether this might want to be an abstract base class. Some change might be needed.
#
# Doug thinks we might want (metaclass=ABCMeta) here to make this an abstract base class.
# I am less certain but open to discussion. Among other things, as implemented now,
# the __init__ method here needs to run and the documentation says that ABC's won't appear
# in the method resolution order. -kmp 17-Aug-2023
# See also discussion at https://github.com/4dn-dcic/utils/pull/276#discussion_r1297775535
class AbstractTableSetManager:
    """
    The TableSetManager is the spanning class of anything that wants to be able to load a table set,
    regardless of what it wants to load it from. To do this, it must support a load method
    that takes a filename and returns the file content in the form:
        {
            "Sheet1": [
                          {...representation of row1 as some kind of dict...},
                          {...representation of row2 as some kind of dict...}
                      ],
            "Sheet2": [...],
            ...,
        }
    It also needs some implementation of the .tab_names property.
    Note that at this level of abstraction, we take no position on what form of representation is used
    for the rows, as long as it is JSON data of some kind. It might be
         {"col1": "val1", "col2": "val2", ...}
    or it might be something more structured like
         {"something": "val1", {"something_else": ["val2"]}}
    Additionally, the values stored might be altered as well. In particular, the most likely alteration
    is to turn "123" to 123 or "" to None, though the specifics of whether and how such transformations
    happen is not constrained by this class.
    """

    ALLOWED_FILE_EXTENSIONS: List[str] = []

    def __init__(self, filename: str, **kwargs):
        self.filename: str = filename
        unwanted_kwargs(context=self.__class__.__name__, kwargs=kwargs)

    # TODO: Consider whether this should be an abstractmethod (but first see detailed design note at top of class.)
    @classmethod
    def load(cls, filename: str, **kwargs) -> TabbedSheetData:
        """
        Reads a filename and returns a dictionary that maps sheet names to rows of dictionary data.
        For more information, see documentation of AbstractTableSetManager.
        """
        raise NotImplementedError(f".load(...) is not implemented for {cls.__name__}.")  # noQA

    @property
    def tab_names(self) -> List[str]:
        raise NotImplementedError(f".tab_names is not implemented for {self.__class__.__name__}..")  # noQA

    def load_content(self) -> Any:
        raise NotImplementedError(f".load_content() is not implemented for {self.__class__.__name__}.")  # noQA


class BasicTableSetManager(AbstractTableSetManager):
    """
    A BasicTableManager provides some structure that most kinds of parsers will need.
    In particular, everything will likely need some way of storing headers and some way of storing content
    of each sheet. Even a csv file, which doesn't have multiple tabs can be seen as the degenerate case
    of this where there's only one set of headers and only one block of content.
    """

    def __init__(self, filename: str, **kwargs):
        super().__init__(filename=filename, **kwargs)
        self.headers_by_tab_name: Dict[str, Headers] = {}
        self.content_by_tab_name: Dict[str, SheetData] = {}
        self.reader_agent: Any = self._get_reader_agent()

    def tab_headers(self, tab_name: str) -> Headers:
        return self.headers_by_tab_name[tab_name]

    def tab_content(self, tab_name: str) -> List[AnyJsonData]:
        return self.content_by_tab_name[tab_name]

    @classmethod
    def _create_tab_processor_state(cls, tab_name: str) -> Any:
        """
        This method provides for the possibility that some parsers will want auxiliary state,
        (such as parsed headers or a line count or a table of temporary names for objects to cross-link
        or some other such feature) that it carries with it as it moves from line to line parsing things.
        Subclasses might therefore want to make this do something more interesting.
        """
        ignored(tab_name)  # subclasses might need this, but we don't
        return None

    def _get_reader_agent(self) -> Any:
        """This function is responsible for opening the workbook and returning a workbook object."""
        raise NotImplementedError(f"._get_reader_agent() is not implemented for {self.__class__.__name__}.")  # noQA


class SemanticTableSetManager(BasicTableSetManager):
    """
    This is the base class for all workbook-like data sources, i.e., that may need to apply semantic processing.
    Those may be:
    * Excel workbook readers (.xlsx)
    * Comma-separated file readers (.csv)
    * Tab-separarated file readers (.tsv in most of the world, but Microsoft stupidly calls this .txt, outright
      refusing to write a .tsv file, so many people seem to compromise and call this .tsv.txt)
    There are two levels to each of these: a class that is not semantically interpreted,
    and a class that is semantically interpreted as an "item".

    This is NOT a parent class of these kinds of files, which we always take literally as if semantic processing
    were already done (in part so that they can be used to test the results of other formats):
    * Json files
    * Yaml files
    * Inserts directories
    * JsonLines files
    """

    @classmethod
    def load(cls, filename: str, **kwargs) -> AnyJsonData:
        if cls.ALLOWED_FILE_EXTENSIONS:
            if not any(filename.lower().endswith(suffix) for suffix in cls.ALLOWED_FILE_EXTENSIONS):
                raise LoadArgumentsError(f"The TableSetManager subclass {cls.__name__} expects only"
                                         f" {disjoined_list(cls.ALLOWED_FILE_EXTENSIONS)} filenames: {filename}")

        table_set_manager: SemanticTableSetManager = cls(filename=filename, **kwargs)
        return table_set_manager.load_content()

    def __init__(self, filename: str, **kwargs):
        super().__init__(filename=filename, **kwargs)

    def _raw_row_generator_for_tab_name(self, tab_name: str) -> Iterable[SheetRow]:
        """
        Given a tab_name and a state (returned by _sheet_loader_state), return a generator for a set of row values.
        """
        raise NotImplementedError(f"._rows_for_tab_name(...) is not implemented for {self.__class__.__name__}.")  # noQA

    def _process_row(self, tab_name: str, state: Any, row: List[SheetCellValue]) -> AnyJsonData:
        """
        This needs to take a state and whatever represents a row and
        must return a list of objects representing column values.
        What constitutes a processed up to the class, but other than that the result must be a JSON dictionary.
        """
        raise NotImplementedError(f"._process_row(...) is not implemented for {self.__class__.__name__}.")  # noQA

    def load_content(self) -> AnyJsonData:
        for tab_name in self.tab_names:
            sheet_content = []
            state = self._create_tab_processor_state(tab_name)
            for row_data in self._raw_row_generator_for_tab_name(tab_name):
                processed_row_data: AnyJsonData = self._process_row(tab_name, state, row_data)
                sheet_content.append(processed_row_data)
            self.content_by_tab_name[tab_name] = sheet_content
        return self.content_by_tab_name

    @classmethod
    def parse_cell_value(cls, value: SheetCellValue) -> AnyJsonData:
        return prefer_number(value)


class TableSetManagerRegistry:

    def __init__(self):
        self.manager_table: Dict[str, Type[AbstractTableSetManager]] = {}
        self.regexp_mappings: List[Tuple[Regexp, Type[AbstractTableSetManager]]] = []

    def register(self, regexp: Optional[str] = None):
        def _wrapped_register(class_to_register: Type[AbstractTableSetManager]):
            if regexp:
                self.regexp_mappings.append((re.compile(regexp), class_to_register))
            for ext in class_to_register.ALLOWED_FILE_EXTENSIONS:
                existing = self.manager_table.get(ext)
                if existing:
                    raise Exception(f"Tried to define {class_to_register} to extension {ext},"
                                    f" but {existing} already claimed that.")
                self.manager_table[ext] = class_to_register
            return class_to_register
        return _wrapped_register

    register1 = register

    def manager_for_filename(self, filename: str) -> Type[AbstractTableSetManager]:
        base: str = os.path.basename(filename)
        suffix_parts = base.split('.')[1:]
        if suffix_parts:
            for i in range(0, len(suffix_parts)):
                suffix = f".{'.'.join(suffix_parts[i:])}"
                found: Optional[Type[AbstractTableSetManager]] = self.manager_table.get(suffix)
                if found:
                    return found
        else:
            special_case: Optional[Type[AbstractTableSetManager]] = self.manager_for_special_filename(filename)
            if special_case:
                return special_case
        raise LoadArgumentsError(f"Unknown file type: {filename}")

    def manager_for_special_filename(self, filename: str) -> Optional[Type[AbstractTableSetManager]]:
        for pattern, manager_class in self.regexp_mappings:
            if pattern.match(filename):
                return manager_class
        return None


TABLE_SET_MANAGER_REGISTRY = TableSetManagerRegistry()


@TABLE_SET_MANAGER_REGISTRY.register()
class XlsxManager(SemanticTableSetManager):
    """
    This implements the mechanism to get a series of rows out of the sheets in an XLSX file.
    """

    ALLOWED_FILE_EXTENSIONS = ['.xlsx']

    @classmethod
    def _all_rows(cls, sheet: Worksheet):
        row_max = sheet.max_row
        for row in range(2, row_max + 1):
            yield row

    @classmethod
    def _all_cols(cls, sheet: Worksheet):
        col_max = sheet.max_column
        for col in range(1, col_max + 1):
            yield col

    @property
    def tab_names(self) -> List[str]:
        return self.reader_agent.sheetnames

    def _get_reader_agent(self) -> Workbook:
        return openpyxl.load_workbook(self.filename)

    def _raw_row_generator_for_tab_name(self, tab_name: str) -> Iterable[SheetRow]:
        sheet = self.reader_agent[tab_name]
        return (self._get_raw_row_content_tuple(sheet, row)
                for row in self._all_rows(sheet))

    def _get_raw_row_content_tuple(self, sheet: Worksheet, row: int) -> SheetRow:
        return [sheet.cell(row=row, column=col).value
                for col in self._all_cols(sheet)]

    def _create_tab_processor_state(self, tab_name: str) -> Headers:
        sheet = self.reader_agent[tab_name]
        headers: Headers = [str(sheet.cell(row=1, column=col).value)
                            for col in self._all_cols(sheet)]
        self.headers_by_tab_name[sheet.title] = headers
        return headers

    def _process_row(self, tab_name: str, headers: Headers, row_data: SheetRow) -> AnyJsonData:
        ignored(tab_name)
        return {headers[i]: self.parse_cell_value(row_datum)
                for i, row_datum in enumerate(row_data)}


def infer_tab_name_from_filename(filename):
    return os.path.basename(filename).split('.')[0]


class SingleTableMixin(AbstractTableSetManager):

    def __init__(self, filename: str, tab_name: Optional[str] = None, **kwargs):
        self._tab_name = tab_name or infer_tab_name_from_filename(filename)
        super().__init__(filename=filename, **kwargs)

    @property
    def tab_names(self) -> List[str]:
        return [self._tab_name]


class InsertsManager(BasicTableSetManager):

    ALLOWED_FILE_EXTENSIONS = []

    def _parse_inserts_data(self, filename: str) -> AnyJsonData:
        raise NotImplementedError(f"._parse_inserts_dataa(...) is not implemented for {self.__class__.__name__}.")  # noQA

    def _load_inserts_data(self, filename: str) -> TabbedSheetData:
        raw_data: AnyJsonData = self._parse_inserts_data(filename)
        tabbed_inserts: AnyJsonData = self._wrap_inserts_data(filename, raw_data)
        if (not isinstance(tabbed_inserts, dict)
                or not all(isinstance(tab_name, str) for tab_name in tabbed_inserts.keys())
                or not all(isinstance(data, list) and all(isinstance(datum, dict) for datum in data)
                           for data in tabbed_inserts.values())):
            raise ValueError(f"Data in {filename} is not of type TabbedSheetData (Dict[str, List[dict]]).")
        tabbed_inserts: TabbedSheetData  # we've just checked that
        return tabbed_inserts

    @classmethod
    def _wrap_inserts_data(cls, filename: str, data: AnyJsonData) -> AnyJsonData:
        ignored(filename)
        return data

    @property
    def tab_names(self) -> List[str]:
        return list(self.content_by_tab_name.keys())

    def _get_reader_agent(self) -> Any:
        return self

    def load_content(self) -> Dict[str, AnyJsonData]:
        data = self._load_inserts_data(self.filename)
        for tab_name, tab_content in data.items():
            self.content_by_tab_name[tab_name] = tab_content
            if not tab_content:
                self.headers_by_tab_name[tab_name] = []
            else:
                self.headers_by_tab_name[tab_name] = list(tab_content[0].keys())
        return self.content_by_tab_name


class SimpleInsertsMixin(SingleTableMixin):

    def _wrap_inserts_data(self, filename: str, data: AnyJsonData) -> TabbedSheetData:
        if (not isinstance(data, list)
                or not all(isinstance(datum, dict) for datum in data)):
            raise ValueError(f"Data in {filename} is not of type SheetData (List[dict]).")
        return {self._tab_name: data}


class JsonInsertsMixin:

    @classmethod
    def _parse_inserts_data(cls, filename: str) -> AnyJsonData:
        return json.load(open_unicode_text_input_file_respecting_byte_order_mark(filename))


@TABLE_SET_MANAGER_REGISTRY.register()
class TabbedJsonInsertsManager(JsonInsertsMixin, InsertsManager):

    ALLOWED_FILE_EXTENSIONS = [".tabs.json"]  # If you want them all in one family, use this extension


@TABLE_SET_MANAGER_REGISTRY.register()
class SimpleJsonInsertsManager(SimpleInsertsMixin, JsonInsertsMixin, InsertsManager):

    ALLOWED_FILE_EXTENSIONS = [".json"]


class YamlInsertsMixin:

    def _parse_inserts_data(self, filename) -> AnyJsonData:
        return yaml.safe_load(open_unicode_text_input_file_respecting_byte_order_mark(filename))


@TABLE_SET_MANAGER_REGISTRY.register()
class TabbedYamlInsertsManager(YamlInsertsMixin, InsertsManager):

    ALLOWED_FILE_EXTENSIONS = [".tabs.yaml"]

    def _parse_inserts_data(self, filename) -> AnyJsonData:
        return yaml.safe_load(open_unicode_text_input_file_respecting_byte_order_mark(filename))


@TABLE_SET_MANAGER_REGISTRY.register()
class SimpleYamlInsertsManager(SimpleInsertsMixin, YamlInsertsMixin, InsertsManager):

    ALLOWED_FILE_EXTENSIONS = [".yaml"]


@TABLE_SET_MANAGER_REGISTRY.register()
class SimpleJsonLinesInsertsManager(SimpleInsertsMixin, InsertsManager):

    ALLOWED_FILE_EXTENSIONS = [".jsonl"]

    def _parse_inserts_data(self, filename: str) -> AnyJsonData:
        return [line for line in JsonLinesReader(open_unicode_text_input_file_respecting_byte_order_mark(filename))]


@TABLE_SET_MANAGER_REGISTRY.register(regexp="^(.*/)?(|[^/]*[-_])inserts/?$")
class InsertsDirectoryManager(InsertsManager):

    ALLOWED_FILE_EXTENSIONS = []

    def _parse_inserts_data(self, filename: str) -> AnyJsonData:
        if not os.path.isdir(filename):
            raise LoadArgumentsError(f"{filename} is not the name of an inserts directory.")
        tab_files = glob.glob(os.path.join(filename, "*.json"))
        data = {}
        for tab_file in tab_files:
            tab_content = json.load(open_unicode_text_input_file_respecting_byte_order_mark(tab_file))
            # Here we don't use os.path.splitext because we want to split on the first dot.
            # e.g., for foo.bar.baz, return just foo
            #       this allows names like ExperimentSet.tab.json that might need to use multi-dot suffixes
            #       for things unrelated to the tab name.
            tab_name = os.path.basename(tab_file).split('.')[0]
            data[tab_name] = tab_content
        return data


@TABLE_SET_MANAGER_REGISTRY.register()
class CsvManager(SingleTableMixin, SemanticTableSetManager):
    """
    This implements the mechanism to get a series of rows out of the sheet in a csv file,
    returning a result that still looks like there could have been multiple tabs.
    """

    ALLOWED_FILE_EXTENSIONS = ['.csv']

    def __init__(self, filename: str, escaping: Optional[bool] = None, **kwargs):
        super().__init__(filename=filename, **kwargs)
        self.escaping: bool = escaping or False

    def _get_reader_agent(self) -> CsvReader:
        return self._get_reader_agent_for_filename(self.filename)

    @classmethod
    def _get_reader_agent_for_filename(cls, filename) -> CsvReader:
        return csv.reader(open_unicode_text_input_file_respecting_byte_order_mark(filename))

    PAD_TRAILING_TABS = True

    def _raw_row_generator_for_tab_name(self, tab_name: str) -> Iterable[SheetRow]:
        headers = self.tab_headers(tab_name)
        n_headers = len(headers)
        for row_data in self.reader_agent:
            if self.PAD_TRAILING_TABS:
                row_data = pad_to(n_headers, row_data, padding='')
            yield row_data

    def _create_tab_processor_state(self, tab_name: str) -> Headers:
        headers: Optional[Headers] = self.headers_by_tab_name.get(tab_name)
        if headers is None:
            self.headers_by_tab_name[tab_name] = headers = self.reader_agent.__next__()
        return headers

    @classmethod
    def _escape_cell_text(cls, cell_text):
        if '\\' in cell_text:
            return expand_string_escape_sequences(cell_text)
        else:
            return cell_text

    def _process_row(self, tab_name: str, headers: Headers, row_data: SheetRow) -> AnyJsonData:
        ignored(tab_name)
        if self.escaping:
            return {headers[i]: self.parse_cell_value(self._escape_cell_text(cell_text))
                    for i, cell_text in enumerate(row_data)}
        else:
            return {headers[i]: self.parse_cell_value(cell_text)
                    for i, cell_text in enumerate(row_data)}


@TABLE_SET_MANAGER_REGISTRY.register()
class TsvManager(CsvManager):
    """
    TSV files are just CSV files with tabs instead of commas as separators.
    (We do not presently handle any escaping of strange characters. May need to add handling for backslash escaping.)
    """
    ALLOWED_FILE_EXTENSIONS = ['.tsv', '.tsv.txt']

    @classmethod
    def _get_reader_agent_for_filename(cls, filename) -> CsvReader:
        return csv.reader(open_unicode_text_input_file_respecting_byte_order_mark(filename), delimiter='\t')


def do_shell_command(command, cwd=None):
    # This might need to be more elaborate, but hopefully it will do for now. -kmp 11-Sep-2023
    subprocess.check_output(command, cwd=cwd)


@contextlib.contextmanager
def maybe_unpack(filename):
    """
    If necessary, unpack a file that is zipped and/or tarred, yielding the name of the file (unpacked or not).
    """
    if not os.path.exists(filename):
        raise ValueError(f"The file {filename!r} does not exist.")
    unpackables = ['.tar.gz', '.tar', '.tgz', '.gz', '.zip']
    ext = None
    for unpackable in unpackables:
        if filename.endswith(unpackable):
            ext = unpackable
            break
    if not ext:
        yield filename
        return
    target_base_part = remove_suffix(ext, os.path.basename(filename), required=True)
    target_ext = '.tar.gz' if ext == '.tgz' else ext
    with TemporaryDirectory() as temp_dir:
        temp_base = os.path.join(temp_dir, target_base_part)
        temp_filename = temp_base + target_ext
        do_shell_command(['cp', filename, temp_filename])
        if temp_filename.endswith('.gz'):
            do_shell_command(['gunzip', temp_filename], cwd=temp_dir)
            temp_filename = remove_suffix('.gz', temp_filename)
        elif temp_filename.endswith(".zip"):
            do_shell_command(['unzip', temp_filename], cwd=temp_dir)
            temp_filename = remove_suffix('.zip', temp_filename)
        if temp_filename.endswith(".tar"):
            do_shell_command(['tar', '-xf', temp_filename], cwd=temp_dir)
            tar_file = temp_filename
            temp_filename = remove_suffix(".tar", temp_filename, required=True)
            if not os.path.isdir(temp_filename):
                raise Exception(f"{tar_file} didn't unpack to a dir: {temp_filename}")
        # print(f"Unpacked {filename} to {temp_filename}")
        yield temp_filename


def _do_shell_command(command, cwd=None):
    # This might need to be more elaborate, but hopefully it will do for now. -kmp 11-Sep-2023
    subprocess.check_output(command, cwd=cwd)


@contextlib.contextmanager
def maybe_unpack(filename):  # Maybe move to another module
    """
    If necessary, unpack a file that is zipped and/or tarred, yielding the name of the file (unpacked or not).
    """
    unpackables = ['.tar.gz', '.tar', '.tgz', '.gz', '.zip']
    ext = None
    for unpackable in unpackables:
        if filename.endswith(unpackable):
            ext = unpackable
            break
    if not ext:
        yield filename
        return
    if not os.path.exists(filename):
        # We don't bother to raise this error if we're not planning to do any unpacking.
        # The caller can decide if/when such errors are needed in that case.
        # But if we are going to have to move bits around, they'll need to actually be there.
        # -kmp 12-Sep-2023
        raise ValueError(f"The file {filename!r} does not exist.")
    target_base_part = remove_suffix(ext, os.path.basename(filename), required=True)
    target_ext = '.tar.gz' if ext == '.tgz' else ext
    with TemporaryDirectory() as temp_dir:
        temp_base = os.path.join(temp_dir, target_base_part)
        temp_filename = temp_base + target_ext
        _do_shell_command(['cp', filename, temp_filename])
        if temp_filename.endswith('.gz'):
            _do_shell_command(['gunzip', temp_filename], cwd=temp_dir)
            temp_filename = remove_suffix('.gz', temp_filename)
        elif temp_filename.endswith(".zip"):
            _do_shell_command(['unzip', temp_filename], cwd=temp_dir)
            temp_filename = remove_suffix('.zip', temp_filename)
        if temp_filename.endswith(".tar"):
            _do_shell_command(['tar', '-xf', temp_filename], cwd=temp_dir)
            tar_file = temp_filename
            temp_filename = remove_suffix(".tar", temp_filename, required=True)
            if not os.path.isdir(temp_filename):
                raise Exception(f"{tar_file} didn't unpack to a dir: {temp_filename}")
        # print(f"Unpacked {filename} to {temp_filename}")
        yield temp_filename


class TableSetManager(AbstractTableSetManager):
    """
    This class will open a .xlsx or .csv file and load its content in our standard format.
    (See more detailed description in AbstractTableManager.)
    """

    COMPRESSION_EXTENSIONS = ['.gz', '.tgz', '.tar.gz']

    @classmethod
    def create_implementation_manager(cls, filename: str, **kwargs) -> AbstractTableSetManager:

        reader_agent_class = TABLE_SET_MANAGER_REGISTRY.manager_for_filename(filename)
        # This is a bad forward reference in current refactor, but also may be testing for something we don't need
        # to worry about anymore. -kmp 11-Sep-2023
        #
        # if issubclass(reader_agent_class, AbstractItemManager):
        #     raise ValueError(f"TableSetManager unexpectedly found reader agent class {reader_agent_class}.")
        reader_agent = reader_agent_class(filename=filename, **kwargs)
        return reader_agent

    @classmethod
    def load(cls, filename: str, tab_name: Optional[str] = None, escaping: Optional[bool] = None,
             **kwargs) -> TabbedSheetData:
        """
        Given a filename and various options
        """
<<<<<<< HEAD
=======
        with maybe_unpack(filename) as filename:
            manager = cls.create_implementation_manager(filename=filename, tab_name=tab_name, escaping=escaping,
                                                        **kwargs)
            return manager.load_content()
>>>>>>> 54c51aaa

        with maybe_unpack(filename) as filename:

<<<<<<< HEAD
            manager = cls.create_implementation_manager(filename=filename, tab_name=tab_name, escaping=escaping,
=======
class ItemManager(AbstractTableSetManager):
    """
    This class will open a .xlsx or .csv file and load its content in our standard format.
    (See more detailed description in AbstractTableManager.)
    """

    @classmethod
    def create_implementation_manager(cls, filename: str, **kwargs) -> AbstractItemManager:
        reader_agent_class: Type[AbstractTableSetManager] = ITEM_MANAGER_REGISTRY.manager_for_filename(filename)
        if not issubclass(reader_agent_class, AbstractItemManager):
            raise ValueError(f"ItemManager unexpectedly found reader agent class {reader_agent_class}.")
        reader_agent_class: Type[AbstractItemManager]
        reader_agent = reader_agent_class(filename=filename, **kwargs)
        return reader_agent

    @classmethod
    def load(cls, filename: str, tab_name: Optional[str] = None, escaping: Optional[bool] = None,
             schemas: Optional[Dict] = None, autoload_schemas: Optional[bool] = None,
             portal_env: Optional[str] = None, portal_vapp: Optional[AbstractVirtualApp] = None,
             **kwargs) -> TabbedSheetData:
        """
        Given a filename and various options, loads the items associated with that filename.

        :param filename: The name of the file to load.
        :param tab_name: For files that lack multiple tabs (such as .csv or .tsv),
            the tab name to associate with the data.
        :param escaping: Whether to perform escape processing on backslashes.
        :param schemas: A set of schemas to use instead of trying to load them.
        :param autoload_schemas: Whether to try autoloading schemas.
        :param portal_env: A portal to consult to find schemas (usually if calling from the outside of a portal).
        :param portal_vapp: A vapp to use (usually if calling from within a portal).
        """

        with maybe_unpack(filename) as filename:

            manager = cls.create_implementation_manager(filename=filename, tab_name=tab_name, escaping=escaping,
                                                        schemas=schemas, autoload_schemas=autoload_schemas,
                                                        portal_env=portal_env, portal_vapp=portal_vapp,
>>>>>>> 54c51aaa
                                                        **kwargs)
            return manager.load_content()


load_table_set = TableSetManager.load<|MERGE_RESOLUTION|>--- conflicted
+++ resolved
@@ -11,32 +11,19 @@
 import os
 import re
 import subprocess
-<<<<<<< HEAD
 # import uuid
-=======
-import uuid
->>>>>>> 54c51aaa
 import yaml
 
 from openpyxl.worksheet.worksheet import Worksheet
 from openpyxl.workbook.workbook import Workbook
 from tempfile import TemporaryFile, TemporaryDirectory
 from typing import Any, Dict, Iterable, List, Optional, Tuple, Type, Union
-<<<<<<< HEAD
 from .common import AnyJsonData, Regexp
 # from .env_utils import public_env_name, EnvUtils
 # from .ff_utils import get_schema
 from .lang_utils import conjoined_list, disjoined_list, maybe_pluralize  # , there_are
 from .misc_utils import ignored, pad_to, JsonLinesReader, remove_suffix  # , PRINT, AbstractVirtualApp
 # from .task_utils import pmap
-=======
-from .common import AnyJsonData
-from .env_utils import public_env_name, EnvUtils
-from .ff_utils import get_schema
-from .lang_utils import conjoined_list, disjoined_list, maybe_pluralize, there_are
-from .misc_utils import ignored, PRINT, pad_to, JsonLinesReader, AbstractVirtualApp, remove_suffix
-from .task_utils import pmap
->>>>>>> 54c51aaa
 
 
 Header = str
@@ -586,49 +573,6 @@
     @classmethod
     def _get_reader_agent_for_filename(cls, filename) -> CsvReader:
         return csv.reader(open_unicode_text_input_file_respecting_byte_order_mark(filename), delimiter='\t')
-
-
-def do_shell_command(command, cwd=None):
-    # This might need to be more elaborate, but hopefully it will do for now. -kmp 11-Sep-2023
-    subprocess.check_output(command, cwd=cwd)
-
-
-@contextlib.contextmanager
-def maybe_unpack(filename):
-    """
-    If necessary, unpack a file that is zipped and/or tarred, yielding the name of the file (unpacked or not).
-    """
-    if not os.path.exists(filename):
-        raise ValueError(f"The file {filename!r} does not exist.")
-    unpackables = ['.tar.gz', '.tar', '.tgz', '.gz', '.zip']
-    ext = None
-    for unpackable in unpackables:
-        if filename.endswith(unpackable):
-            ext = unpackable
-            break
-    if not ext:
-        yield filename
-        return
-    target_base_part = remove_suffix(ext, os.path.basename(filename), required=True)
-    target_ext = '.tar.gz' if ext == '.tgz' else ext
-    with TemporaryDirectory() as temp_dir:
-        temp_base = os.path.join(temp_dir, target_base_part)
-        temp_filename = temp_base + target_ext
-        do_shell_command(['cp', filename, temp_filename])
-        if temp_filename.endswith('.gz'):
-            do_shell_command(['gunzip', temp_filename], cwd=temp_dir)
-            temp_filename = remove_suffix('.gz', temp_filename)
-        elif temp_filename.endswith(".zip"):
-            do_shell_command(['unzip', temp_filename], cwd=temp_dir)
-            temp_filename = remove_suffix('.zip', temp_filename)
-        if temp_filename.endswith(".tar"):
-            do_shell_command(['tar', '-xf', temp_filename], cwd=temp_dir)
-            tar_file = temp_filename
-            temp_filename = remove_suffix(".tar", temp_filename, required=True)
-            if not os.path.isdir(temp_filename):
-                raise Exception(f"{tar_file} didn't unpack to a dir: {temp_filename}")
-        # print(f"Unpacked {filename} to {temp_filename}")
-        yield temp_filename
 
 
 def _do_shell_command(command, cwd=None):
@@ -704,60 +648,10 @@
         """
         Given a filename and various options
         """
-<<<<<<< HEAD
-=======
         with maybe_unpack(filename) as filename:
             manager = cls.create_implementation_manager(filename=filename, tab_name=tab_name, escaping=escaping,
                                                         **kwargs)
             return manager.load_content()
->>>>>>> 54c51aaa
-
-        with maybe_unpack(filename) as filename:
-
-<<<<<<< HEAD
-            manager = cls.create_implementation_manager(filename=filename, tab_name=tab_name, escaping=escaping,
-=======
-class ItemManager(AbstractTableSetManager):
-    """
-    This class will open a .xlsx or .csv file and load its content in our standard format.
-    (See more detailed description in AbstractTableManager.)
-    """
-
-    @classmethod
-    def create_implementation_manager(cls, filename: str, **kwargs) -> AbstractItemManager:
-        reader_agent_class: Type[AbstractTableSetManager] = ITEM_MANAGER_REGISTRY.manager_for_filename(filename)
-        if not issubclass(reader_agent_class, AbstractItemManager):
-            raise ValueError(f"ItemManager unexpectedly found reader agent class {reader_agent_class}.")
-        reader_agent_class: Type[AbstractItemManager]
-        reader_agent = reader_agent_class(filename=filename, **kwargs)
-        return reader_agent
-
-    @classmethod
-    def load(cls, filename: str, tab_name: Optional[str] = None, escaping: Optional[bool] = None,
-             schemas: Optional[Dict] = None, autoload_schemas: Optional[bool] = None,
-             portal_env: Optional[str] = None, portal_vapp: Optional[AbstractVirtualApp] = None,
-             **kwargs) -> TabbedSheetData:
-        """
-        Given a filename and various options, loads the items associated with that filename.
-
-        :param filename: The name of the file to load.
-        :param tab_name: For files that lack multiple tabs (such as .csv or .tsv),
-            the tab name to associate with the data.
-        :param escaping: Whether to perform escape processing on backslashes.
-        :param schemas: A set of schemas to use instead of trying to load them.
-        :param autoload_schemas: Whether to try autoloading schemas.
-        :param portal_env: A portal to consult to find schemas (usually if calling from the outside of a portal).
-        :param portal_vapp: A vapp to use (usually if calling from within a portal).
-        """
-
-        with maybe_unpack(filename) as filename:
-
-            manager = cls.create_implementation_manager(filename=filename, tab_name=tab_name, escaping=escaping,
-                                                        schemas=schemas, autoload_schemas=autoload_schemas,
-                                                        portal_env=portal_env, portal_vapp=portal_vapp,
->>>>>>> 54c51aaa
-                                                        **kwargs)
-            return manager.load_content()
 
 
 load_table_set = TableSetManager.load