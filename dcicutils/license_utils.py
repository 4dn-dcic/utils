--- conflicted
+++ resolved
@@ -874,19 +874,18 @@
 
         ],
 
-<<<<<<< HEAD
         'Other/Proprietary License': [
+            # This is known to be offered under Apache-2.0 license.
+	        # Ref: https://github.com/localstack/localstack/blob/master/LICENSE.txt
             'localstack-ext'
         ]
-=======
+
         'UNLICENSED': [
             # The udn-browser library is our own and has been observed to sometimes show up in some contexts
             # as UNLICENSED, when really it's MIT.
             # Ref: https://github.com/dbmi-bgm/udn-browser/blob/main/LICENSE
             'udn-browser',
         ],
-
->>>>>>> b8a48bfe
     }
 
 
