--- conflicted
+++ resolved
@@ -9,12 +9,8 @@
 import time
 
 from dcicutils.env_utils import EnvUtils
-<<<<<<< HEAD
 from dcicutils.lang_utils import disjoined_list
 from dcicutils.misc_utils import ignored, override_environ, remove_prefix, full_class_name, PRINT, environ_bool
-=======
-from dcicutils.misc_utils import ignored, override_environ, remove_prefix
->>>>>>> 090b4226
 from dcicutils.qa_utils import (
     MockBoto3, MockBotoElasticBeanstalkClient, MockBotoS3Client, ControlledTime, MockResponse,
     make_mock_beanstalk, make_mock_beanstalk_cname, make_mock_beanstalk_environment_variables,
@@ -152,15 +148,9 @@
                                     raise NotImplementedError(f"Mock can't handle URL: {url}")
 
                             mock_fetcher.side_effect = mocked_fetch_health_page_json
-<<<<<<< HEAD
-                            # The mocked encrypt key is expected by various tools in the s3_utils module to be
-                            # supplied as an environment variable (i.e., in os.environ), so this sets up that
-                            # environment variable.
-=======
                             # The mocked encrypt key is expected by various tools in the s3_utils module
                             # to be supplied as an environment variable (i.e., in os.environ), so this
                             # sets up that environment variable.
->>>>>>> 090b4226
                             if require_sse:
                                 with override_environ(S3_ENCRYPT_KEY=s3_class.SSE_ENCRYPT_KEY):
                                     with EnvUtils.local_env_utils(global_env_bucket=os.environ.get('GLOBAL_ENV_BUCKET'),
