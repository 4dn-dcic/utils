import boto3
import time

from botocore.exceptions import ClientError
<<<<<<< HEAD
from dcicutils.common import REGION, OrchestratedApp, EnvName
from dcicutils.misc_utils import PRINT
from dcicutils.env_utils import (
    is_cgap_env, is_fourfront_env, is_stg_or_prd_env, public_url_mappings, is_orchestrated,
    blue_green_mirror_env, get_standard_mirror_env, has_declared_stg_env, maybe_get_declared_prd_env_name,
)
from typing import Optional
=======
from .common import REGION
from .misc_utils import PRINT
from .env_utils import (
    is_cgap_env, is_fourfront_env, is_stg_or_prd_env, public_url_mappings,
    blue_green_mirror_env, get_standard_mirror_env, is_beanstalk_env,
)
from .exceptions import NotBeanstalkEnvironment
>>>>>>> d6d15bfb


FOURSIGHT_URL = 'https://foursight.4dnucleome.org/'

# FF_MAGIC_CNAME corresponds to data.4dnucleome.org
_FF_MAGIC_CNAME = 'fourfront-green.us-east-1.elasticbeanstalk.com'
# CGAP_MAGIC_CNAME corresponds to cgap.hms.harvard.edu
_CGAP_MAGIC_CNAME = 'fourfront-cgap.9wzadzju3p.us-east-1.elasticbeanstalk.com'

# FF_GOLDEN_DB is the database behind data.4dnucleome.org (and shared by staging.4dnucleome.org)
_FF_GOLDEN_DB = 'fourfront-production.co3gwj7b7tpq.us-east-1.rds.amazonaws.com'
# CGAP_GOLDEN_DB is the database behind cgap.hms.harvard.edu
_CGAP_GOLDEN_DB = 'fourfront-cgap.co3gwj7b7tpq.us-east-1.rds.amazonaws.com'


def describe_beanstalk_environments(client, **kwargs):
    """
    Generic function for retrying client.describe_environments to avoid
    AWS throttling errors. Passes all given kwargs to describe_environments

    Args:
        client (botocore.client.ElasticBeanstalk): boto3 client

    Returns:
        dict: response from client.describe_environments

    Raises:
        Exception: if a non-ClientError exception is encountered during
            describe_environments or cannot complete within retry framework
    """
    env_info = kwargs.get('EnvironmentNames', kwargs.get('ApplicationName', 'Unknown environment'))
    for retry in [1, 1, 1, 1, 2, 2, 2, 4, 4, 6, 8, 10, 12, 14, 16, 18, 20]:
        try:
            res = client.describe_environments(**kwargs)
        except ClientError as e:
            PRINT('Client exception encountered while getting BS info for %s. Error: %s' % (env_info, str(e)))
            time.sleep(retry)
        except Exception as e:
            PRINT('Unhandled exception encountered while getting BS info for %s. Error: %s' % (env_info, str(e)))
            raise e
        else:
            return res
    raise Exception('Could not describe Beanstalk environments due ClientErrors, likely throttled connections.')


def beanstalk_info(env):
    """
    Describe a ElasticBeanstalk environment given an environment name

    Args:
        env (str): ElasticBeanstalk environment name

    Returns:
        dict: Environments result from describe_beanstalk_environments
    """
    client = boto3.client('elasticbeanstalk', region_name=REGION)
    res = describe_beanstalk_environments(client, EnvironmentNames=[env])
    envs = res['Environments']
    if not envs:
        # Raise an error that will be meaningful to the caller, rather than just getting an index out of range error.
        raise ClientError({"Error": {"Code": 404, "Message": f"Environment does not exist: {env}"}},  # noQA
                          # Properly speaking, this error does not come from .describe_environments(), so we kind of
                          # have to make up an operation that's failing, even though it's not a boto3 operation.
                          operation_name="beanstalk_info")
    else:
        return envs[0]


def get_beanstalk_real_url(env):
    """
    Return the real url for the elasticbeanstalk with given environment name.
    Name can be 'cgap', 'data', 'staging', or an actual environment.

    Args:
        env (str): ElasticBeanstalk environment name

    Returns:
        str: url of the ElasticBeanstalk environment
    """
    urls = public_url_mappings(env)

    if env in urls:  # Special case handling of 'cgap', 'data', or 'staging' as an argument.
        return urls[env]

    if is_stg_or_prd_env(env):
        # What counts as staging/prod depends on whether we're in the CGAP or Fourfront space.
        data_env = compute_cgap_prd_env() if is_cgap_env(env) else compute_ff_prd_env()
        # There is only one production environment. Everything else is staging, but everything
        # else is not staging.4dnucleome.org. Only one is that.
        if env == data_env:
            return urls['data']
        elif env == blue_green_mirror_env(data_env):
            # Mirror env might be None, in which case this clause will not be entered
            return urls['staging']

    bs_info = beanstalk_info(env)
    url = "http://" + bs_info['CNAME']
    return url


def _compute_prd_env_for_project(project: OrchestratedApp) -> Optional[EnvName]:
    """
    Determines which ElasticBeanstalk environment is currently hosting
    data.4dnucleome.org. Requires IAM permissions for EB!

    Returns:
        str: EB environment name hosting data.4dnucleome
    """

    if not has_declared_stg_env(project):
        return maybe_get_declared_prd_env_name(project)
    elif is_orchestrated():
        return _compute_orchestrated_prd_env_for_project(project)
    else:
        return _compute_beanstalk_prd_env_for_project(project)


def _compute_orchestrated_prd_env_for_project(project: OrchestratedApp) -> Optional[EnvName]:
    raise NotImplementedError("_compute_orchestrated_prd_env_for_project is not implemented.")


def _compute_beanstalk_prd_env_for_project(project: OrchestratedApp) -> Optional[EnvName]:
    """
    Determines which ElasticBeanstalk environment is currently hosting
    data.4dnucleome.org. Requires IAM permissions for EB!

    Returns:
        str: EB environment name hosting data.4dnucleome
    """

    magic_cname = _CGAP_MAGIC_CNAME if project == 'cgap' else _FF_MAGIC_CNAME
    client = boto3.client('elasticbeanstalk', region_name=REGION)
    res = describe_beanstalk_environments(client, ApplicationName="4dn-web")
    for env in res['Environments']:
        if env.get('CNAME') == magic_cname:
            # we found data
            return env.get('EnvironmentName')


def compute_ff_prd_env():  # a.k.a. "whodaman" (its historical name, which has gone away)
    """Returns the name of the current Fourfront production environment."""
    return _compute_prd_env_for_project('fourfront')


def compute_ff_stg_env():
    """Returns the name of the current Fourfront staging environment."""
    return get_standard_mirror_env(compute_ff_prd_env())


def compute_cgap_prd_env():
    """Returns the name of the current CGAP production environment."""
    return _compute_prd_env_for_project('cgap')


def compute_cgap_stg_env():
    """Returns the name of the current CGAP staging environment, or None if there is none."""
    return get_standard_mirror_env(compute_cgap_prd_env())


def compute_prd_env_for_env(envname):
    """Given an environment, returns the name of the prod environment for its owning project."""
    if not is_beanstalk_env(envname):  # Doing this might catch some errors
        raise NotBeanstalkEnvironment(envname=envname)
    elif is_cgap_env(envname):
        return compute_cgap_prd_env()
    elif is_fourfront_env(envname):
        return compute_ff_prd_env()
    else:
        raise ValueError("Unknown environment: %s" % envname)<|MERGE_RESOLUTION|>--- conflicted
+++ resolved
@@ -2,23 +2,14 @@
 import time
 
 from botocore.exceptions import ClientError
-<<<<<<< HEAD
-from dcicutils.common import REGION, OrchestratedApp, EnvName
-from dcicutils.misc_utils import PRINT
-from dcicutils.env_utils import (
+from .common import REGION, OrchestratedApp, EnvName
+from .misc_utils import PRINT
+from .env_utils import (
     is_cgap_env, is_fourfront_env, is_stg_or_prd_env, public_url_mappings, is_orchestrated,
     blue_green_mirror_env, get_standard_mirror_env, has_declared_stg_env, maybe_get_declared_prd_env_name,
 )
+from .exceptions import NotBeanstalkEnvironment
 from typing import Optional
-=======
-from .common import REGION
-from .misc_utils import PRINT
-from .env_utils import (
-    is_cgap_env, is_fourfront_env, is_stg_or_prd_env, public_url_mappings,
-    blue_green_mirror_env, get_standard_mirror_env, is_beanstalk_env,
-)
-from .exceptions import NotBeanstalkEnvironment
->>>>>>> d6d15bfb
 
 
 FOURSIGHT_URL = 'https://foursight.4dnucleome.org/'
