.PHONY: test

clear-poetry-cache:  # clear poetry/pypi cache. for user to do explicitly, never automatic
	poetry cache clear pypi --all

configure:  # does any pre-requisite installs
	pip install poetry

lint:
<<<<<<< HEAD
	flake8 dcicutils
	flake8 test
=======
	flake8 dcicutils; flake8 test
>>>>>>> 01a0e3b9

build:  # builds
	make configure
	poetry install

test:  # runs default tests, which are the unit tests
	make test-units

test-for-ga:
	make test-units-with-coverage

retest:  # runs only failed tests from the last test run. (if no failures, it seems to run all?? -kmp 17-Dec-2020)
	poetry run pytest -vv -r w --last-failed

test-all:  # you have to be really brave to want this. a lot of things will err
	@git log -1 --decorate | head -1
	@date
	poetry run pytest -vv -r w
	@git log -1 --decorate | head -1
	@date

test-most:  # leaves out things that will probably err but runs unit tests and both kinds of integrations
	@git log -1 --decorate | head -1
	@date
	poetry run pytest -vv -r w -m "not beanstalk_failure and not direct_es_query"
	@git log -1 --decorate | head -1
	@date

test-units-with-coverage:
	@git log -1 --decorate | head -1
	@date
	poetry run coverage run --source dcicutils -m pytest -vv -r w -m "not integratedx and not beanstalk_failure and not direct_es_query"
	@git log -1 --decorate | head -1
	@date

test-units:  # runs unit tests (and integration tests not backed by a unit test)
	@git log -1 --decorate | head -1
	@date
	poetry run pytest -vv -r w -m "not integratedx and not beanstalk_failure and not direct_es_query"
	@git log -1 --decorate | head -1
	@date

test-integrations:  # runs integration tests
	@git log -1 --decorate | head -1
	@date
	poetry run pytest -vv -r w -m "(integrated or integratedx) and not beanstalk_failure and not direct_es_query"
	@git log -1 --decorate | head -1
	@date

test-direct-es-query:  # must be called inside VPC (e.g., from foursight after cloning repo, setting up venv, etc)
	@git log -1 --decorate | head -1
	@date
	poetry run pytest -vv -r w -m "direct_es_query"
	@git log -1 --decorate | head -1
	@date

update:  # updates dependencies
	poetry update

publish:
	scripts/publish

publish-for-ga:
	scripts/publish --noconfirm

help:
	@make info

info:
	@: $(info Here are some 'make' options:)
	   $(info - Use 'make configure' to install poetry, though 'make build' will do it automatically.)
	   $(info - Use 'make lint' to check style with flake8.)
	   $(info - Use 'make build' to install dependencies using poetry.)
	   $(info - Use 'make publish' to publish this library, but only if auto-publishing has failed.)
	   $(info - Use 'make test' to run tests with the normal options we use on travis)
	   $(info - Use 'make update' to update dependencies (and the lock file))
	   $(info - Use 'make clear-poetry-cache' to clear the poetry pypi cache if in a bad state. (Safe, but later recaching can be slow.))<|MERGE_RESOLUTION|>--- conflicted
+++ resolved
@@ -7,12 +7,9 @@
 	pip install poetry
 
 lint:
-<<<<<<< HEAD
-	flake8 dcicutils
-	flake8 test
-=======
-	flake8 dcicutils; flake8 test
->>>>>>> 01a0e3b9
+	@echo "Running flake8..."
+	@flake8 dcicutils || echo "'flake8 dcicutils' failed."
+	@flake8 test || echo "'flake8 test' failed."
 
 build:  # builds
 	make configure
