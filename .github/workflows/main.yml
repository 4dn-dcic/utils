--- conflicted
+++ resolved
@@ -36,14 +36,9 @@
       - name: Install Deps
         run: |
           pip install poetry
-<<<<<<< HEAD
-          poetry --version
-          pip freeze | grep poetry-core
-=======
           # show loaded versions of various poetry-related libraries
           pip freeze --all | egrep '(pip|poetry(.[a-z]+)?|tomlkit)=='
 
->>>>>>> 1e062048
       - name: QA
         env:
           AWS_ACCESS_KEY_ID: ${{ secrets.AWS_ACCESS_KEY_ID }}
